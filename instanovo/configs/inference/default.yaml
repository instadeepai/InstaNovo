--- conflicted
+++ resolved
@@ -1,11 +1,7 @@
 # Data paths and output location
 data_path: # type: .mgf, .mzml or any other filetype supported by SpectrumDataFrame
-<<<<<<< HEAD
-model_path: instanovo-extended # type: .ckpt or model id
-=======
 instanovo_model: instanovo-v1.1.0 # type: model id or path to a *.ckpt file
 instanovo_plus_model: instanovo-plus-v1.1.0 # type: model id or path to a directory with *.ckpt, *.yaml and *.pt files
->>>>>>> f417c1df
 output_path: # type: .csv
 knapsack_path: # type: directory
 
@@ -28,11 +24,7 @@
 
 # These two only work in greedy search
 # Residues whose log probability will be set to -inf
-suppressed_residues:
-<<<<<<< HEAD
-=======
-  ["(+25.98)"] # legacy
->>>>>>> f417c1df
+suppressed_residues: ["(+25.98)"] # legacy
 # Stop model from predicting n-terminal modifications anywhere along the sequence
 disable_terminal_residues_anywhere: True
 
