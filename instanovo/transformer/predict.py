--- conflicted
+++ resolved
@@ -87,22 +87,6 @@
     model_max_charge = model_config.get("max_charge", 10)
     if max_charge > model_max_charge:
         logger.warning(
-<<<<<<< HEAD
-            f"Inference has been configured with max_charge={max_charge}, but model has max_charge={model_max_charge}."
-        )
-        logger.warning(
-            f"Overwriting max_charge config to model value: {model_max_charge}."
-        )
-        max_charge = model_max_charge
-
-    sdf.filter_rows(
-        lambda row: (row["precursor_charge"] <= max_charge)
-        and (row["precursor_charge"] > 0)
-    )
-    if len(sdf) < original_size:
-        logger.warning(
-            f"Found {original_size - len(sdf)} rows with charge > {max_charge}. These rows will be skipped."
-=======
             f"Inference has been configured with max_charge={max_charge}, "
             f"but model has max_charge={model_max_charge}."
         )
@@ -116,7 +100,6 @@
         logger.warning(
             f"Found {original_size - len(sdf)} rows with charge > {max_charge}. "
             "These rows will be skipped."
->>>>>>> f417c1df
         )
 
     sdf.sample_subset(fraction=config.get("subset", 1.0), seed=42)
@@ -194,10 +177,7 @@
         logger.info(f"Using Beam Search with {num_beams} beam(s)")
         decoder = BeamSearchDecoder(model=model)
     else:
-<<<<<<< HEAD
-=======
         logger.info(f"Using Greedy Search with  {num_beams} beam(s)")
->>>>>>> f417c1df
         decoder = GreedyDecoder(
             model=model,
             suppressed_residues=config.get("suppressed_residues", None),
@@ -421,47 +401,6 @@
             s3.upload(output_path, s3.convert_to_s3_output(output_path))
 
 
-<<<<<<< HEAD
-@hydra.main(config_path=str(CONFIG_PATH), version_base=None, config_name="default")
-def main(config: DictConfig) -> None:
-    """Predict with the model."""
-    logger.info("Initializing inference.")
-    _set_author_neptune_api_token()
-
-    # Check config inputs
-    if not config.get("data_path", None):
-        raise ValueError(
-            "Expected data_path but found None. Please specify in predict config or with the cli flag `data_path=path/to/data.ipc`"
-        )
-
-    model_path = config.get("model_path", None)
-    if not model_path:
-        raise ValueError(
-            "Expected model_path but found None. Please specify in predict config or with the cli flag `model_path=path/to/model.ckpt`"
-        )
-
-    logger.info(f"Loading model from {model_path}")
-    model, model_config = InstaNovo.from_pretrained(model_path)
-    logger.info(f"Config:\n{config}")
-    logger.info(f"Model params: {np.sum([p.numel() for p in model.parameters()]):,d}")
-
-    if config.get("save_beams", False) and config.get("num_beams", 1) == 1:
-        logger.warning(
-            "num_beams is 1 and will override save_beams. Only use save_beams in beam search."
-        )
-        with open_dict(config):
-            config["save_beams"] = False
-
-    logger.info(f"Performing search with {config.get('num_beams', 1)} beams")
-    get_preds(config, model, model_config)
-
-
-def _setup_knapsack(model: InstaNovo) -> Knapsack:
-    residue_masses = dict(model.residue_set.residue_masses.copy())
-    if any([x < 0 for x in residue_masses.values()]):
-        raise NotImplementedError(
-            "Negative mass found in residues, this will break the knapsack graph. Either disable knapsack or use strictly positive masses"
-=======
 def _setup_knapsack(model: InstaNovo) -> Knapsack:
     residue_masses = dict(model.residue_set.residue_masses.copy())
     negative_residues = [k for k, v in residue_masses.items() if v < 0]
@@ -470,7 +409,6 @@
         logger.warning(
             "These residues will be disabled when using knapsack decoding. "
             "A future release is planned to support negative masses."
->>>>>>> f417c1df
         )
         residue_masses.update(dict.fromkeys(negative_residues, MAX_MASS))
     for special_residue in list(model.residue_set.residue_to_index.keys())[:3]:
