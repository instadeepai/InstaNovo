--- conflicted
+++ resolved
@@ -13,10 +13,6 @@
 from omegaconf import open_dict
 from torch.utils.data import DataLoader
 from tqdm import tqdm
-<<<<<<< HEAD
-import os
-=======
->>>>>>> 5b05228f
 from pathlib import Path
 
 from instanovo.inference import BeamSearchDecoder
