--- conflicted
+++ resolved
@@ -9,25 +9,6 @@
 
 import requests
 import torch
-<<<<<<< HEAD
-import json
-import os
-import requests
-from urllib.parse import urlsplit
-from tqdm import tqdm
-from pathlib import Path
-from jaxtyping import Bool
-from jaxtyping import Float
-from jaxtyping import Integer
-from omegaconf import DictConfig
-from torch import nn
-from torch import Tensor
-
-from instanovo.constants import MAX_SEQUENCE_LENGTH
-from instanovo.transformer.layers import ConvPeakEmbedding
-from instanovo.transformer.layers import MultiScalePeakEmbedding
-from instanovo.transformer.layers import PositionalEncoding
-=======
 from jaxtyping import Bool, Float, Integer
 from omegaconf import DictConfig
 from torch import Tensor, nn
@@ -35,7 +16,6 @@
 
 from instanovo.__init__ import console
 from instanovo.constants import LEGACY_PTM_TO_UNIMOD, MAX_SEQUENCE_LENGTH
->>>>>>> f417c1df
 from instanovo.inference import Decodable
 from instanovo.transformer.layers import (
     ConvPeakEmbedding,
@@ -151,11 +131,7 @@
     def get_pretrained() -> list[str]:
         """Get a list of pretrained model ids."""
         # Load the models.json file
-<<<<<<< HEAD
-        with open(MODELS_PATH, "r") as f:
-=======
         with resources.files("instanovo").joinpath("models.json").open("r", encoding="utf-8") as f:
->>>>>>> f417c1df
             models_config = json.load(f)
 
         if MODEL_TYPE not in models_config:
@@ -164,13 +140,9 @@
         return list(models_config[MODEL_TYPE].keys())
 
     @classmethod
-<<<<<<< HEAD
-    def load(cls, path: str) -> Tuple["InstaNovo", "DictConfig"]:
-=======
     def load(
         cls, path: str, update_residues_to_unimod: bool = True
     ) -> Tuple["InstaNovo", "DictConfig"]:
->>>>>>> f417c1df
         """Load model from checkpoint path."""
         # Add  to allow list
         _whitelist_torch_omegaconf()
@@ -207,14 +179,6 @@
         return model, config
 
     @classmethod
-<<<<<<< HEAD
-    def from_pretrained(cls, model_id: str) -> Tuple["InstaNovo", "DictConfig"]:
-        """Download and load by model id or model path."""
-        # Check if model_id is a local file path
-        if "/" in model_id or "\\" in model_id or "." in model_id:
-            if os.path.isfile(model_id):
-                return cls.load(model_id)
-=======
     def from_pretrained(
         cls, model_id: str, update_residues_to_unimod: bool = True
     ) -> Tuple["InstaNovo", "DictConfig"]:
@@ -223,35 +187,22 @@
         if "/" in model_id or "\\" in model_id or model_id.endswith(".ckpt"):
             if os.path.isfile(model_id):
                 return cls.load(model_id, update_residues_to_unimod=update_residues_to_unimod)
->>>>>>> f417c1df
             else:
                 raise FileNotFoundError(f"No file found at path: {model_id}")
 
         # Load the models.json file
-<<<<<<< HEAD
-        with open(MODELS_PATH, "r") as f:
-=======
         with resources.files("instanovo").joinpath("models.json").open("r", encoding="utf-8") as f:
->>>>>>> f417c1df
             models_config = json.load(f)
 
         # Find the model in the config
         if MODEL_TYPE not in models_config or model_id not in models_config[MODEL_TYPE]:
             raise ValueError(
-<<<<<<< HEAD
-                f"Model {model_id} not found in models.json, options are [{', '.join(models_config[MODEL_TYPE].keys())}]"
-            )
-
-        model_info = models_config[MODEL_TYPE][model_id]
-        url = model_info["url"]
-=======
                 f"Model {model_id} not found in models.json, options are "
                 f"[{', '.join(models_config[MODEL_TYPE].keys())}]"
             )
 
         model_info = models_config[MODEL_TYPE][model_id]
         url = model_info["remote"]
->>>>>>> f417c1df
 
         # Create cache directory if it doesn't exist
         cache_dir = Path.home() / ".cache" / "instanovo"
@@ -266,22 +217,6 @@
             # If not cached, download the file with a progress bar
             response = requests.get(url, stream=True)
             total_size = int(response.headers.get("content-length", 0))
-<<<<<<< HEAD
-
-            with open(cached_file, "wb") as file, tqdm(
-                desc=file_name,
-                total=total_size,
-                unit="iB",
-                unit_scale=True,
-                unit_divisor=1024,
-            ) as progress_bar:
-                for data in response.iter_content(chunk_size=1024):
-                    size = file.write(data)
-                    progress_bar.update(size)
-
-        # Load and return the model
-        return cls.load(str(cached_file))
-=======
             logger.info(f"Downloading model {model_id} from {url}")
 
             with (
@@ -308,7 +243,6 @@
 
         # Load and return the model
         return cls.load(str(cached_file), update_residues_to_unimod=update_residues_to_unimod)
->>>>>>> f417c1df
 
     def forward(
         self,
@@ -506,21 +440,12 @@
         x = torch.cat([latent_spectra, x], dim=1).contiguous()
 
         try:
-<<<<<<< HEAD
-            from torch.nn.attention import sdpa_kernel
-            from torch.nn.attention import SDPBackend
-        except ImportError:
-            raise ImportError(
-                "Training InstaNovo with Flash attention enabled requires at least pytorch v2.3. Please upgrade your pytorch version"
-            )
-=======
             from torch.nn.attention import SDPBackend, sdpa_kernel
         except ImportError:
             raise ImportError(
                 "Training InstaNovo with Flash attention enabled requires at least pytorch v2.3. "
                 "Please upgrade your pytorch version"
             ) from None
->>>>>>> f417c1df
 
         with sdpa_kernel(SDPBackend.FLASH_ATTENTION):
             x = self.encoder(x)
@@ -560,21 +485,12 @@
         c_mask = self._get_causal_mask(y.shape[1]).to(y.device)
 
         try:
-<<<<<<< HEAD
-            from torch.nn.attention import sdpa_kernel
-            from torch.nn.attention import SDPBackend
-        except ImportError:
-            raise ImportError(
-                "Training InstaNovo with Flash attention enabled requires at least pytorch v2.3. Please upgrade your pytorch version"
-            )
-=======
             from torch.nn.attention import SDPBackend, sdpa_kernel
         except ImportError:
             raise ImportError(
                 "Training InstaNovo with Flash attention enabled requires at least pytorch v2.3. "
                 "Please upgrade your pytorch version"
             ) from None
->>>>>>> f417c1df
 
         with sdpa_kernel(SDPBackend.FLASH_ATTENTION):
             y_hat = self.decoder(y, x, tgt_mask=c_mask)
