--- conflicted
+++ resolved
@@ -29,11 +29,6 @@
         super().__init__(model=model)
         self.mass_scale = mass_scale
         self.disable_terminal_residues_anywhere = disable_terminal_residues_anywhere
-<<<<<<< HEAD
-
-        suppressed_residues = suppressed_residues or []
-=======
->>>>>>> f417c1df
 
         suppressed_residues = suppressed_residues or []
 
@@ -43,16 +38,9 @@
             raise AttributeError("The model is missing the required attribute: residue_set")
 
         # We would need to divide the scaled masses as we use floating point masses.
-<<<<<<< HEAD
-        # These residue masses are per amino acid and include special tokens, special tokens have a mass of 0.
-        self.residue_masses = torch.zeros(
-            (len(self.model.residue_set),), dtype=torch.float64
-        )
-=======
         # These residue masses are per amino acid and include special tokens,
         # special tokens have a mass of 0.
         self.residue_masses = torch.zeros((len(self.model.residue_set),), dtype=torch.float64)
->>>>>>> f417c1df
         terminal_residues_idx: list[int] = []
         suppressed_residues_idx: list[int] = []
         for i, residue in enumerate(model.residue_set.vocab):
@@ -69,25 +57,12 @@
                 suppressed_residues.remove(residue)
 
         if len(suppressed_residues) > 0:
-<<<<<<< HEAD
-            raise ValueError(
-                f"Suppressed residues not found in vocabulary: {suppressed_residues}"
-            )
-
-        self.terminal_residue_indices = torch.tensor(
-            terminal_residues_idx, dtype=torch.long
-        )
-        self.suppressed_residue_indices = torch.tensor(
-            suppressed_residues_idx, dtype=torch.long
-        )
-=======
             logger.warning(
                 f"Some suppressed residues not found in vocabulary: {suppressed_residues}"
             )
 
         self.terminal_residue_indices = torch.tensor(terminal_residues_idx, dtype=torch.long)
         self.suppressed_residue_indices = torch.tensor(suppressed_residues_idx, dtype=torch.long)
->>>>>>> f417c1df
 
         self.vocab_size = len(self.model.residue_set)
 
@@ -185,13 +160,10 @@
                 (batch_size), device=device, dtype=bool
             )  # bool (batch_size, )
 
-<<<<<<< HEAD
-=======
             # Keeps track of which stopped early or terminated with a bad stop condition.
             # These predictions will be deleted.
             # bad_stop_condition =
             #             torch.zeros((batch_size), device=device, dtype=bool) # bool (batch_size, )
->>>>>>> f417c1df
             # Extract precursor mass from `precursors`
             precursor_mass = precursors[
                 :, PrecursorDimension.PRECURSOR_MASS.value
@@ -313,18 +285,6 @@
                 )  # float32 (sub_batch_size, vocab_size)
                 # If mass is invalid, set log_prob to -inf
                 next_token_probabilities_filtered[~valid_mass] = -float("inf")
-<<<<<<< HEAD
-                next_token_probabilities_filtered[
-                    :, self.model.residue_set.EOS_INDEX
-                ] = -float("inf")
-                # Allow the model to predict PAD when all residues are -inf
-                next_token_probabilities_filtered[
-                    :, self.model.residue_set.SOS_INDEX
-                ] = -float("inf")
-                next_token_probabilities_filtered[
-                    :, self.suppressed_residue_indices
-                ] = -float("inf")
-=======
                 next_token_probabilities_filtered[:, self.model.residue_set.EOS_INDEX] = -float(
                     "inf"
                 )
@@ -338,22 +298,13 @@
                 next_token_probabilities_filtered[:, self.suppressed_residue_indices] = -float(
                     "inf"
                 )
->>>>>>> f417c1df
                 # Set probability of n-terminal modifications to -inf when i > 0
                 if self.disable_terminal_residues_anywhere:
                     # Check if adding terminal residues would result in a complete sequence
                     # First generate remaining mass matrix with isotopes
-<<<<<<< HEAD
-                    remaining_mass_incomplete_isotope = remaining_mass_incomplete[
-                        :, None
-                    ].expand(sub_batch_size, max_isotope + 1) - CARBON_MASS_DELTA * (
-                        torch.arange(max_isotope + 1, device=device)
-                    )
-=======
                     remaining_mass_incomplete_isotope = remaining_mass_incomplete[:, None].expand(
                         sub_batch_size, max_isotope + 1
                     ) - CARBON_MASS_DELTA * (torch.arange(max_isotope + 1, device=device))
->>>>>>> f417c1df
                     # Expand with terminal residues and subtract
                     remaining_mass_incomplete_isotope_delta = (
                         remaining_mass_incomplete_isotope[:, :, None].expand(
@@ -364,12 +315,8 @@
                         - self.residue_masses[self.terminal_residue_indices]
                     )
 
-<<<<<<< HEAD
-                    # If within target delta, allow these residues to be predicted, otherwise set probability to -inf
-=======
                     # If within target delta, allow these residues to be predicted,
                     # otherwise set probability to -inf
->>>>>>> f417c1df
                     allow_terminal = (
                         remaining_mass_incomplete_isotope_delta.abs()
                         < mass_target_incomplete[:, None, None]
@@ -379,21 +326,10 @@
                         device=spectra.device,
                         dtype=bool,
                     )
-<<<<<<< HEAD
-                    allow_terminal_full[:, self.terminal_residue_indices] = (
-                        allow_terminal
-                    )
-
-                    # Set to -inf
-                    next_token_probabilities_filtered[~allow_terminal_full] = -float(
-                        "inf"
-                    )
-=======
                     allow_terminal_full[:, self.terminal_residue_indices] = allow_terminal
 
                     # Set to -inf
                     next_token_probabilities_filtered[~allow_terminal_full] = -float("inf")
->>>>>>> f417c1df
 
                 # Step 5: Select next token:
                 next_token = next_token_probabilities_filtered.argmax(-1).unsqueeze(
@@ -443,8 +379,6 @@
                 next_token_is_eos = next_token[:, 0] == self.model.residue_set.EOS_INDEX
                 next_is_complete = next_token_is_eos | beam_confidence_filter
 
-<<<<<<< HEAD
-=======
                 # Check for a bad stop
                 # bad_stop_condition = beam_confidence_filter
                 # bad_stop_condition_full = torch.zeros((batch_size,),
@@ -452,7 +386,6 @@
                 # bad_stop_condition_full[~complete_beams] = bad_stop_condition
                 # bad_stop_condition = bad_stop_condition | bad_stop_condition_full
 
->>>>>>> f417c1df
                 # Expand and update complete beams
                 next_is_complete_full = torch.zeros(
                     (batch_size,), device=spectra.device, dtype=complete_beams.dtype
@@ -475,12 +408,7 @@
                     mass_error=remaining_mass[i].item(),  # float
                     sequence_log_probability=log_probabilities[i, 0].item(),  # float
                     token_log_probabilities=[
-<<<<<<< HEAD
-                        x.cpu().item()
-                        for x in all_log_probabilities[i, : len(sequence)]
-=======
                         x.cpu().item() for x in all_log_probabilities[i, : len(sequence)]
->>>>>>> f417c1df
                     ][::-1],  # list[float] (sequence_length) excludes EOS
                 )
             )
