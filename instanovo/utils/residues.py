from __future__ import annotations

import re

import numpy as np
import torch

from instanovo.constants import H2O_MASS, PROTON_MASS_AMU, SpecialTokens


class ResidueSet:
    """A class for managing sets of residues.

    Args:
        residue_masses (dict[str, float]):
            Dictionary of residues mapping to corresponding mass values.
        residue_remapping (dict[str, str] | None, optional):
            Dictionary of residues mapping to keys in `residue_masses`.
            This is used for dataset specific residue naming conventions.
            Residue remapping may be many-to-one.
    """

    def __init__(
        self,
        residue_masses: dict[str, float],
        residue_remapping: dict[str, str] | None = None,
    ) -> None:
        self.residue_masses = residue_masses
        self.residue_remapping = residue_remapping if residue_remapping else {}

        # Special tokens come first
        self.special_tokens = [
            SpecialTokens.PAD_TOKEN.value,
            SpecialTokens.SOS_TOKEN.value,
            SpecialTokens.EOS_TOKEN.value,
        ]
        self.vocab = self.special_tokens + list(self.residue_masses.keys())

        # Create mappings
        self.residue_to_index = {residue: index for index, residue in enumerate(self.vocab)}
        self.index_to_residue = dict(enumerate(self.vocab))
        # Split on amino acids allowing for modifications eg. AM(ox)Z -> [A, M(ox), Z]
<<<<<<< HEAD
        # Groups A-Z with any suffix
        self.tokenizer_regex = r"(\([^)]+\))|([A-Z](?:\([^)]+\))?)"
=======
        # Supports brackets or unimod notation
        self.tokenizer_regex = (
            # First capture group: matches either:
            # - A UNIMOD annotation like [UNIMOD:123]
            # - Any text inside parentheses like (ox) or (+.98)
            r"(\[UNIMOD:\d+\]|\([^)]+\))|"
            # Second capture group: starts with a valid amino acid letter
            # (including U for selenocysteine and O for pyrrolysine)
            r"([A-Z]"
            # Optionally followed by a UNIMOD annotation
            r"(?:\[UNIMOD:\d+\]|"
            # Or optionally followed by text in parentheses
            r"\([^)]+\))?"
            # Close second capture group
            r")"
        )
>>>>>>> f417c1df

        self.PAD_INDEX: int = self.residue_to_index[SpecialTokens.PAD_TOKEN.value]
        self.SOS_INDEX: int = self.residue_to_index[SpecialTokens.SOS_TOKEN.value]
        self.EOS_INDEX: int = self.residue_to_index[SpecialTokens.EOS_TOKEN.value]

    def update_remapping(self, mapping: dict[str, str]) -> None:
        """Update the residue remapping for specific datasets.

        Args:
            mapping (dict[str, str]):
                The mapping from residues specific to a dataset
                to residues in the original `residue_masses`.
        """
        self.residue_remapping.update(mapping)

    def get_mass(self, residue: str) -> float:
        """Get the mass of a residue.

        Args:
            residue (str):
                The residue whose mass to fetch. This residue
                must be in the residue set or this will raise
                a `KeyError`.

        Returns:
            float: The mass of the residue in Daltons.
        """
        if self.residue_remapping and residue in self.residue_remapping:
            residue = self.residue_remapping[residue]
        return self.residue_masses[residue]

    def get_sequence_mass(self, sequence: str, charge: int | None) -> float:
        """Get the mass of a residue sequence.

        Args:
            sequence (str):
                The residue sequence whose mass to calculate.
                All residues must be in the residue set or
                this will raise a `KeyError`.
            charge (int | None, optional):
                Charge of the sequence to calculate the mass.

        Returns:
            float: The mass of the residue in Daltons.
                   If a charge is specified, returns m/z.
        """
        mass = sum([self.get_mass(residue) for residue in sequence]) + H2O_MASS
        if charge:
            mass = (mass / charge) + PROTON_MASS_AMU
        return float(mass)

    def tokenize(self, sequence: str) -> list[str]:
        """Split a peptide represented as a string into a list of residues.

        Args:
            sequence (str): The peptide to be split.

        Returns:
            list[str]: The sequence of residues forming the peptide.
        """
        return [
            item
            for sublist in re.findall(self.tokenizer_regex, sequence)
            for item in sublist
            if item
        ]

    def detokenize(self, sequence: list[str]) -> str:
        """Joining a list of residues into a string representing the peptide.

        Args:
            sequence (list[str]):
                The sequence of residues.

        Returns:
            str:
                The string representing the peptide.
        """
        return "".join(sequence)

    def encode(
        self,
        sequence: list[str],
        add_eos: bool = False,
        return_tensor: str | None = None,
        pad_length: int | None = None,
    ) -> torch.LongTensor | np.ndarray:
        """Map a sequence of residues to their indices and optionally pad them to a fixed length.

        Args:
            sequence (list[str]):
                The sequence of residues.
            add_eos (bool):
                Add an EOS token when encoding.
                Defaults to `False`.
            return_tensor (str | None, optional):
                Return type of encoded tensor. Returns a list if integers
                if no return type is specified. Options: None, pt, np
            pad_length (int | None, optional):
                An optional fixed length to pad the encoded sequence to.
                If this is `None`, no padding is done.

        Returns:
            torch.LongTensor | np.ndarray:
                A tensor with the indices of the residues.
        """
        encoded_list = [
            self.residue_to_index[
                # remap the residue if possible
                self.residue_remapping[residue] if residue in self.residue_remapping else residue
            ]
            for residue in sequence
        ]

        if add_eos:
            encoded_list.extend([self.EOS_INDEX])
        if pad_length:
            encoded_list.extend((pad_length - len(encoded_list)) * [self.PAD_INDEX])

        if return_tensor == "pt":
            return torch.tensor(encoded_list, dtype=torch.long)
        elif return_tensor == "np":
            return np.array(encoded_list, dtype=np.int32)
        else:
            return encoded_list

    def decode(self, sequence: torch.LongTensor | list[int], reverse: bool = False) -> list[str]:
        """Map a sequence of indices to the corresponding sequence of residues.

        Args:
            sequence (torch.LongTensor | list[int]):
                The sequence of residue indices.
            reverse (bool):
                Optionally reverse the decoded sequence.

        Returns:
            list[str]:
                The corresponding sequence of residue strings.
        """
        if isinstance(sequence, torch.Tensor):
            sequence = sequence.cpu().numpy()

        residue_sequence = []
        for index in sequence:
            if index == self.EOS_INDEX:
                break
            if index == self.SOS_INDEX or index == self.PAD_INDEX:
                continue
            residue_sequence.append(index)

        if reverse:
            residue_sequence = residue_sequence[::-1]

        return [self.index_to_residue[index] for index in residue_sequence]

    def __len__(self) -> int:
        return len(self.index_to_residue)

    def __eq__(self, other: object) -> bool:
        if not isinstance(other, ResidueSet):
            return NotImplemented
        return self.vocab == other.vocab<|MERGE_RESOLUTION|>--- conflicted
+++ resolved
@@ -40,10 +40,6 @@
         self.residue_to_index = {residue: index for index, residue in enumerate(self.vocab)}
         self.index_to_residue = dict(enumerate(self.vocab))
         # Split on amino acids allowing for modifications eg. AM(ox)Z -> [A, M(ox), Z]
-<<<<<<< HEAD
-        # Groups A-Z with any suffix
-        self.tokenizer_regex = r"(\([^)]+\))|([A-Z](?:\([^)]+\))?)"
-=======
         # Supports brackets or unimod notation
         self.tokenizer_regex = (
             # First capture group: matches either:
@@ -60,7 +56,6 @@
             # Close second capture group
             r")"
         )
->>>>>>> f417c1df
 
         self.PAD_INDEX: int = self.residue_to_index[SpecialTokens.PAD_TOKEN.value]
         self.SOS_INDEX: int = self.residue_to_index[SpecialTokens.SOS_TOKEN.value]
