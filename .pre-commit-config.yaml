--- conflicted
+++ resolved
@@ -73,7 +73,7 @@
         language: python
         types: [text]
         additional_dependencies:
-        - tomli
+          - tomli
 
   - repo: https://github.com/kynan/nbstripout
     rev: 0.8.1
@@ -85,18 +85,24 @@
     hooks:
       # Run the linter.
       - id: ruff
-        args: ["--select", "A,B,C,D,E,F,G,I,N,T,W", "--fix", "--ignore", "B008,C901,D100,D103,D104,D105,D107,D417,F722,G004,N812"]
-        types_or: [ python, pyi ]
+        args:
+          [
+            "--select",
+            "A,B,C,D,E,F,G,I,N,T,W",
+            "--fix",
+            "--ignore",
+            "B008,C901,D100,D103,D104,D105,D107,D417,F722,G004,N812",
+          ]
+        types_or: [python, pyi]
       # Run the formatter.
       - id: ruff-format
-        types_or: [ python, pyi ]
+        types_or: [python, pyi]
 
   - repo: https://github.com/pre-commit/mirrors-mypy
-<<<<<<< HEAD
-    rev: "v1.11.2"
+    rev: "v1.15.0"
     hooks:
       - id: mypy
-        additional_dependencies: [types-requests, types-PyYAML]
+        additional_dependencies: [types-requests, types-PyYAML, types-tqdm] # TODO: pandas-stubs
         args:
           [
             --ignore-missing-imports,
@@ -104,17 +110,10 @@
             --disable-error-code,
             "name-defined",
           ]
-=======
-    rev: 'v1.15.0'
-    hooks:
-      - id: mypy
-        additional_dependencies: [types-requests, types-PyYAML, types-tqdm] # TODO: pandas-stubs
-        args: [--ignore-missing-imports, "--exclude=(notebooks|tests)", --disable-error-code, "name-defined"]
 
   - repo: https://github.com/astral-sh/uv-pre-commit
     # uv version.
     rev: 0.6.6
     hooks:
       # Update the uv lockfile
-      - id: uv-lock
->>>>>>> f417c1df
+      - id: uv-lock