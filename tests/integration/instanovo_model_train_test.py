--- conflicted
+++ resolved
@@ -1,10 +1,6 @@
 from __future__ import annotations
 
 import copy
-<<<<<<< HEAD
-import logging
-=======
->>>>>>> f417c1df
 import os
 import shutil
 from pathlib import Path
@@ -42,9 +38,6 @@
         "E": 12.33,
     }
     assert instanovo_config.learning_rate == 1e-3
-<<<<<<< HEAD
-    assert instanovo_config.epochs == 5
-=======
     assert instanovo_config.epochs == 1
 
     temp_train_config = copy.deepcopy(instanovo_config)
@@ -60,7 +53,6 @@
     temp_train_config["model_save_folder_path"] = str(
         tmp_path
     )  # save the model in a temporary directory
->>>>>>> f417c1df
 
     temp_train_config = copy.deepcopy(instanovo_config)
     temp_inference_config = copy.deepcopy(instanovo_inference_config)
@@ -74,17 +66,9 @@
 
     logger.info("Loading model.")
     checkpoint_path = os.path.join(
-<<<<<<< HEAD
-        temp_train_config["model_save_folder_path"], "epoch=4-step=2420.ckpt"
-    )
-    assert os.path.exists(
-        checkpoint_path
-    ), f"Checkpoint file {checkpoint_path} does not exist."
-=======
         temp_train_config["model_save_folder_path"], "epoch=0-step=480.ckpt"
     )
     assert os.path.exists(checkpoint_path), f"Checkpoint file {checkpoint_path} does not exist."
->>>>>>> f417c1df
     model, config = InstaNovo.load(checkpoint_path)
 
     temp_inference_config["output_path"] = os.path.join(
@@ -97,15 +81,9 @@
         model_config=config,
     )
 
-<<<<<<< HEAD
-    assert os.path.exists(
-        temp_inference_config["output_path"]
-    ), f"Output file {temp_inference_config['output_path']} does not exist."
-=======
     assert os.path.exists(temp_inference_config["output_path"]), (
         f"Output file {temp_inference_config['output_path']} does not exist."
     )
->>>>>>> f417c1df
 
     pred_df = pl.read_csv(temp_inference_config["output_path"])
     assert pred_df["targets"][0] == "DDCA"
