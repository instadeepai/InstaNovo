import copy
from pathlib import Path
from typing import Any

import polars as pl
import pytest
import torch
from omegaconf import DictConfig

from instanovo.transformer.predict import _format_time, get_preds
from instanovo.utils.data_handler import SpectrumDataFrame


def test_preds_with_beam(
    instanovo_model: tuple[Any, Any],
    instanovo_inference_config: DictConfig,
) -> None:
    """Test transformer inference with beam search."""
    device = "cuda" if torch.cuda.is_available() else "cpu"
    instanovo_inference_config["device"] = device

    model, config = instanovo_model
    temp_config = copy.deepcopy(instanovo_inference_config)

    # Test beam search
    temp_config["save_beams"] = True
    get_preds(
        config=temp_config,
        model=model,
        model_config=config,
    )
    pred_df = pl.read_csv(temp_config["output_path"])

    assert temp_config["subset"] == 1
    assert pred_df["targets"][0] == "DDCA"
    assert pred_df["preds"][0] == "CADD"
    assert pred_df["log_probs"][0] == pytest.approx(-2.01, rel=1e-1)
    assert pred_df[f"preds_beam_{0}"][0] == "CADD"
    assert pred_df[f"log_probs_beam_{0}"][0] == pytest.approx(-2.01, rel=1e-1)


def test_preds_with_knapsack(
    instanovo_model: tuple[Any, Any],
    instanovo_inference_config: DictConfig,
) -> None:
    """Test transformer inference with knapsack beam search."""
    device = "cuda" if torch.cuda.is_available() else "cpu"
    instanovo_inference_config["device"] = device

    model, config = instanovo_model
    temp_config = copy.deepcopy(instanovo_inference_config)

    # Test knapsack beam search
    temp_config["save_beams"] = False
    temp_config["use_knapsack"] = True

    get_preds(
        config=temp_config,
        model=model,
        model_config=config,
    )
    pred_df = pl.read_csv(temp_config["output_path"])

    assert temp_config["subset"] == 1
    assert pred_df["targets"][0] == "DDCA"
    assert pred_df["preds"][0] == "CADD"
    assert pred_df["log_probs"][0] == pytest.approx(-2.01, rel=1e-1)


def test_preds_with_greedy(
    instanovo_model: tuple[Any, Any],
    instanovo_inference_config: DictConfig,
) -> None:
    """Test transformer inference with greedy search."""
    device = "cuda" if torch.cuda.is_available() else "cpu"
    instanovo_inference_config["device"] = device

    model, config = instanovo_model
    temp_config = copy.deepcopy(instanovo_inference_config)

    # Test greedy search
    temp_config["use_knapsack"] = False
    temp_config["num_beams"] = 1

    get_preds(
        config=temp_config,
        model=model,
        model_config=config,
    )
    pred_df = pl.read_csv(temp_config["output_path"])

    assert temp_config["subset"] == 1
    assert pred_df["targets"][0] == "DDCA"
    assert pred_df["preds"][0] == "CADD"
    assert pred_df["log_probs"][0] == pytest.approx(-2.01, rel=1e-1)


def test_row_drop(
    instanovo_model: tuple[Any, Any],
    instanovo_inference_config: DictConfig,
    dir_paths: tuple[str, str],
) -> None:
    """Test transformer inference when dropping a row."""
    device = "cuda" if torch.cuda.is_available() else "cpu"
    instanovo_inference_config["device"] = device
    _, data_dir = dir_paths

    model, config = instanovo_model
    temp_config = copy.deepcopy(instanovo_inference_config)

    # Test dropping rows
    temp_config["data_path"] = (
        data_dir + "/test_sample_2.ipc"  # contains an invalid sequence
    )
    get_preds(
        config=temp_config,
        model=model,
        model_config=config,
    )
    pred_df = pl.read_csv(temp_config["output_path"])
    assert len(pred_df) == 1


def test_parquet_preds(
    instanovo_model: tuple[Any, Any],
    instanovo_inference_config: DictConfig,
    dir_paths: tuple[str, str],
) -> None:
    """Test transformer inference for parquet input."""
    device = "cuda" if torch.cuda.is_available() else "cpu"
    instanovo_inference_config["device"] = device
    _, data_dir = dir_paths

    model, config = instanovo_model
    temp_config = copy.deepcopy(instanovo_inference_config)

    sdf = SpectrumDataFrame(file_paths=data_dir + "/test_sample.mgf")
    sdf.save(Path(data_dir), partition="example_parquet")

    # Test prediction on parquet file
    temp_config["data_path"] = data_dir + "/dataset-ms-example_parquet-0001-0001.parquet"
    get_preds(
        config=temp_config,
        model=model,
        model_config=config,
    )
    pred_df = pl.read_csv(temp_config["output_path"])
    assert pred_df["targets"][0] == "DDCA"


def test_mzml_preds(
    instanovo_model: tuple[Any, Any],
    instanovo_inference_config: DictConfig,
    dir_paths: tuple[str, str],
) -> None:
    """Test transformer inference for mzML input."""
    device = "cuda" if torch.cuda.is_available() else "cpu"
    instanovo_inference_config["device"] = device
    _, data_dir = dir_paths

<<<<<<< HEAD
    mock_config["model_path"] = "fake_path/model.ckpt"
    with pytest.raises(
        FileNotFoundError, match="No file found at path: fake_path/model.ckpt"
    ):
        main(mock_config)
=======
    model, config = instanovo_model
    temp_config = copy.deepcopy(instanovo_inference_config)
>>>>>>> f417c1df

    # Test prediction on mzml file
    temp_config["data_path"] = data_dir + "/example.mzML"
    temp_config["denovo"] = True

    get_preds(
        config=temp_config,
        model=model,
        model_config=config,
    )
    pred_df = pl.read_csv(temp_config["output_path"])
    assert len(pred_df) == 1


def test_mzxml_preds(
    instanovo_model: tuple[Any, Any],
    instanovo_inference_config: DictConfig,
    dir_paths: tuple[str, str],
) -> None:
    """Test transformer inference for mzxml input."""
    device = "cuda" if torch.cuda.is_available() else "cpu"
    instanovo_inference_config["device"] = device
    _, data_dir = dir_paths

<<<<<<< HEAD
    with patch("os.path.isfile", return_value=True):
        main(mock_config)
=======
    model, config = instanovo_model
    temp_config = copy.deepcopy(instanovo_inference_config)
>>>>>>> f417c1df

    # Test prediction on mzxml file
    temp_config["data_path"] = data_dir + "/example.mzxml"
    temp_config["denovo"] = True

    get_preds(
        config=temp_config,
        model=model,
        model_config=config,
    )
    pred_df = pl.read_csv(temp_config["output_path"])
    assert len(pred_df) == 1


def test_format_time() -> None:
    """Test time format function."""
    assert _format_time(seconds=4567.7) == "01:16:07"<|MERGE_RESOLUTION|>--- conflicted
+++ resolved
@@ -158,16 +158,8 @@
     instanovo_inference_config["device"] = device
     _, data_dir = dir_paths
 
-<<<<<<< HEAD
-    mock_config["model_path"] = "fake_path/model.ckpt"
-    with pytest.raises(
-        FileNotFoundError, match="No file found at path: fake_path/model.ckpt"
-    ):
-        main(mock_config)
-=======
-    model, config = instanovo_model
-    temp_config = copy.deepcopy(instanovo_inference_config)
->>>>>>> f417c1df
+    model, config = instanovo_model
+    temp_config = copy.deepcopy(instanovo_inference_config)
 
     # Test prediction on mzml file
     temp_config["data_path"] = data_dir + "/example.mzML"
@@ -192,13 +184,8 @@
     instanovo_inference_config["device"] = device
     _, data_dir = dir_paths
 
-<<<<<<< HEAD
-    with patch("os.path.isfile", return_value=True):
-        main(mock_config)
-=======
-    model, config = instanovo_model
-    temp_config = copy.deepcopy(instanovo_inference_config)
->>>>>>> f417c1df
+    model, config = instanovo_model
+    temp_config = copy.deepcopy(instanovo_inference_config)
 
     # Test prediction on mzxml file
     temp_config["data_path"] = data_dir + "/example.mzxml"
