# This Makefile provides shortcut commands to facilitate local development.

# Common variables
PACKAGE_NAME = instanovo

# Train variables
NUM_NODES = 1
BATCH_SIZE = 12
NUM_GPUS:= 1


# LAST_COMMIT returns the current HEAD commit
LAST_COMMIT = $(shell git rev-parse --short HEAD)

# VERSION represents a clear statement of which tag based version of the repository you're actually running.
# If you run a tag based version, it returns the according HEAD tag, otherwise it returns:
# * `LAST_COMMIT-staging` if no tags exist
# * `BASED_TAG-SHORT_SHA_COMMIT-staging` if a previous tag exist
VERSION := $(shell git describe --always --exact-match --abbrev=0 --tags $(LAST_COMMIT) 2> /dev/null)
ifndef VERSION
	BASED_VERSION := $(shell git describe --always --abbrev=3 --tags $(git rev-list --tags --max-count=1))
	ifndef BASED_VERSION
	VERSION = $(LAST_COMMIT)-staging
	else
	VERSION = $(BASED_VERSION)-staging
	endif
endif

# Docker variables
DOCKER_HOME_DIRECTORY = "/app"
DOCKER_RUNS_DIRECTORY = "/runs"

DOCKERFILE := Dockerfile
DOCKERFILE_DEV := Dockerfile.dev
DOCKERFILE_CI := Dockerfile.ci

DOCKER_IMAGE_NAME = registry.gitlab.com/instadeep/dtu-denovo-sequencing
DOCKER_IMAGE_TAG = $(VERSION)
DOCKER_IMAGE = $(DOCKER_IMAGE_NAME):$(DOCKER_IMAGE_TAG)
DOCKER_IMAGE_DEV = $(DOCKER_IMAGE_NAME):$(DOCKER_IMAGE_TAG)-dev
DOCKER_IMAGE_CI = $(DOCKER_IMAGE_NAME):$(DOCKER_IMAGE_TAG)
DOCKER_IMAGE_CI_DEV = $(DOCKER_IMAGE_NAME):$(DOCKER_IMAGE_TAG)-dev

DOCKER_RUN_FLAGS = --rm --gpus all --ipc=host --ulimit memlock=-1 --ulimit stack=67108864 --shm-size='1gb'
DOCKER_RUN_FLAGS_VOLUME_MOUNT_HOME = $(DOCKER_RUN_FLAGS) --volume $(PWD):$(DOCKER_HOME_DIRECTORY)
DOCKER_RUN_FLAGS_VOLUME_MOUNT_RUNS = $(DOCKER_RUN_FLAGS) --volume $(PWD)/runs:$(DOCKER_RUNS_DIRECTORY)
DOCKER_RUN = docker run $(DOCKER_RUN_FLAGS) $(IMAGE_NAME)

PYTEST = pytest --alluredir=allure_results --cov-report=html --cov --cov-config=.coveragerc --random-order --verbose .
COVERAGE = coverage report -m

#################################################################################
## Docker build commands																#
#################################################################################

.PHONY: build build-arm build-dev build-dev-arm build-ci build-ci-dev

define docker_buildx_dev_template
	docker buildx build --platform=$(1) --progress=plain . \
		-f $(DOCKERFILE_DEV) -t $(2) --build-arg GID=$(shell id -g) \
		--build-arg UID=$(shell id -u) --build-arg LAST_COMMIT=$(LAST_COMMIT) \
		--build-arg VERSION=$(VERSION) --build-arg HOME_DIRECTORY=$(DOCKER_HOME_DIRECTORY) \
		--build-arg RUNS_DIRECTORY=$(DOCKER_RUNS_DIRECTORY)
endef

define docker_buildx_template
	docker buildx build --platform=$(1) --progress=plain . \
		-f $(DOCKERFILE) -t $(2) --build-arg GID=$(shell id -g) \
		--build-arg UID=$(shell id -u)  --build-arg LAST_COMMIT=$(LAST_COMMIT) \
		--build-arg VERSION=$(VERSION) --build-arg HOME_DIRECTORY=$(DOCKER_HOME_DIRECTORY) \
		--build-arg RUNS_DIRECTORY=$(DOCKER_RUNS_DIRECTORY)
endef

define docker_build_ci_template
	docker build --progress=plain . -f $(1) -t $(2) \
		--build-arg LAST_COMMIT=$(LAST_COMMIT) --build-arg VERSION=$(VERSION)
endef

## Build Docker image for InstaNovo on AMD64
build:
	$(call docker_buildx_template,linux/amd64,$(DOCKER_IMAGE))

## Build Docker image for InstaNovo on ARM64
build-arm:
	$(call docker_buildx_template,linux/arm64,$(DOCKER_IMAGE))

## Build development Docker image for InstaNovo on AMD64
build-dev:
	$(call docker_buildx_dev_template,linux/amd64,$(DOCKER_IMAGE_DEV))

## Build development Docker image for InstaNovo on ARM64
build-dev-arm:
	$(call docker_buildx_dev_template,linux/arm64,$(DOCKER_IMAGE_DEV))

## Build continuous integration Docker image for InstaNovo
build-ci:
	$(call docker_build_ci_template,$(DOCKERFILE),$(DOCKER_IMAGE_CI))
	docker tag $(DOCKER_IMAGE_CI) $(DOCKER_IMAGE)

## Build development continuous integration Docker image for InstaNovo
build-ci-dev:
	$(call docker_build_ci_template,$(DOCKERFILE_DEV),$(DOCKER_IMAGE_CI_DEV))
	docker tag $(DOCKER_IMAGE_CI_DEV) $(DOCKER_IMAGE_DEV)

#################################################################################
## Docker push commands																#
#################################################################################

.PHONY: push-ci push-ci-dev

## Push default and continuous integration Docker images for InstaNovo to GitLab registry
push-ci:
	docker push $(DOCKER_IMAGE)
	docker push $(DOCKER_IMAGE_CI)

## Push development and continuous integration development Docker images for InstaNovo to GitLab registry
push-ci-dev:
	docker push $(DOCKER_IMAGE_DEV)
	docker push $(DOCKER_IMAGE_CI_DEV)

#################################################################################
## Install packages commands																 	#
#################################################################################

.PHONY: compile install install-dev install-all

## Compile all the pinned requirements*.txt files from the unpinned requirements*.in files
compile:
	pip install --upgrade uv
	rm -f requirements/*.txt
	uv pip compile requirements/requirements.in --emit-index-url  --output-file=requirements/requirements.txt --extra-index-url https://pypi.cs.uni-tuebingen.de/simple/pyopenms/
	uv pip compile requirements/requirements-dev.in --output-file=requirements/requirements-dev.txt
	uv pip compile requirements/requirements-docs.in --output-file=requirements/requirements-docs.txt

## Install required packages
install:
	pip install --upgrade uv
	uv pip install -r requirements/requirements.txt

## Install required and development packages
install-dev:
	pip install --upgrade uv
	uv pip install -r requirements/requirements.txt \
	               -r requirements/requirements-dev.txt

## Install required, development and documentation packages
install-all:
	pip install --upgrade uv
	uv pip install -r requirements/requirements.txt \
	               -r requirements/requirements-dev.txt \
				   -r requirements/requirements-docs.txt \


##  Sync pinned dependencies with your virtual environment
sync:
	pip install --upgrade uv
	uv pip sync requirements/requirements.txt


#################################################################################
## Development commands																 	#
#################################################################################

.PHONY: tests coverage test-docker coverage-docker bash bash-dev docs set-gcp-credentials

## Run all tests
tests:
	python -m instanovo.scripts.get_zenodo_record
	$(PYTEST)

## Calculate the code coverage
coverage:
	$(COVERAGE)

## Run all tests in the development Docker Image
test-docker:
	docker run $(DOCKER_RUN_FLAGS) $(DOCKER_IMAGE_DEV) nvidia-smi && $(PYTEST)

## Calculate the code coverage in the development Docker image
coverage-docker:
	docker run $(DOCKER_RUN_FLAGS) $(DOCKER_IMAGE_DEV) nvidia-smi && $(PYTEST) && $(COVERAGE)

## Open a bash shell in the default Docker image
bash:
	docker run -it $(DOCKER_RUN_FLAGS) $(DOCKER_IMAGE) /bin/bash

## Open a bash shell in the development Docker image
bash-dev:
	docker run -it $(DOCKER_RUN_FLAGS) $(DOCKER_IMAGE_DEV) /bin/bash

## Serve the documentation site locally
docs:
	pip install --upgrade uv
	uv pip install -r requirements/requirements-docs.txt
	git config --global --add safe.directory "$(dirname "$(pwd)")"
	rm -rf docs/reference
	python ./docs/gen_ref_nav.py
	mkdocs build --verbose --site-dir docs_public
	mkdocs serve

<<<<<<< HEAD
=======
## Set the GCP credentials
set-gcp-credentials:
	python -m instanovo.scripts.set_gcp_credentials
	gcloud auth activate-service-account dtu-denovo-sa@ext-dtu-denovo-sequencing-gcp.iam.gserviceaccount.com --key-file=ext-dtu-denovo-sequencing-gcp.json --project=ext-dtu-denovo-sequencing-gcp

#################################################################################
## Train commands																#
#################################################################################

.PHONY: train_acpt train_extended train_nine_species_v1 train_nine_species_v2 finetune_on_hcpt finetune_on_phospho finetune_on_nine_species_v2 ft_eval_nine_species_v2 zs_eval_nine_species_v2 eval_abhi eval_species_zero_shot

## Train InstaNovo on AC-PT
train_acpt:
	mkdir -p ./data/ac_pt_shards
	gsutil -m cp -R gs://denovo_formatted_ipc/identity_splits/ac_pt_shards/*.ipc ./data/ac_pt_shards
	python -m instanovo.transformer.train \
		--config-name instanovo

## Train InstaNovo on AC-PT, Phospho and PRIDE data
train_extended:
	mkdir -p ./data
	gcloud auth list
	gcloud projects get-iam-policy ext-dtu-denovo-sequencing-gcp
	gsutil -d -m cp -R gs://denovo_formatted_ipc/identity_splits ./data
	mkdir -p ./data/extended
	cp -R ./data/identity_splits/ac_pt_shards/*.ipc ./data/extended
	python ./scripts/move_shards.py ./data/identity_splits/pride_extended/ ./data/extended/ 100
	python ./scripts/move_shards.py ./data/identity_splits/phospho/ ./data/extended/ 200
	python -m instanovo.transformer.train \
		--config-name instanovo_extended

## Train InstaNovo on nine species v1 data
train_nine_species_v1:
	mkdir ./data/new_schema
	gsutil -m cp -R gs://nine_species_dataset/species/exc_yeast_ipc/new_schema/*.ipc ./data/new_schema
	python -m instanovo.transformer.train \
		--config-name instanovo_nine_species

## Train InstaNovo on nine species v2 data
train_nine_species_v2:
	mkdir -p ./data/species_formatted_ipc
	gsutil -m cp -R gs://nine_species_dataset_v2/species_formatted_ipc/*.ipc ./data/species_formatted_ipc

	gsutil -m cp "gs://nine_species_dataset_v2/species_formatted_ipc/species_split.csv" ./data/species_formatted_ipc

	python -m scripts.splits_and_shards \
		./data/species_formatted_ipc \
		--holdout_file_path "./data/species_formatted_ipc/saccharomyces_cerevisiae.ipc"
		--split_csv_path "./data/species_formatted_ipc/species_split.csv" \
		--check_split True

	python -m instanovo.transformer.train \
		--config-name instanovo_nine_species_v2

## Finetune InstaNovo on HC-PT data
finetune_on_hcpt:
	mkdir -p ./data/denovo_dataset_v1_ipc
	gsutil -m cp -R gs://denovo_dataset_v1_ipc/ ./data
	mkdir -p ./checkpoints/acpt_ba75cf85
	gsutil cp "gs://denovo_checkpoints/epoch=2-step=2000000.ckpt" ./checkpoints/acpt_ba75cf85/
	python -m instanovo.transformer.train \
		--config-name instanovo_finetune_hcpt

## Finetune InstaNovo on phospho data
finetune_on_phospho:
	mkdir -p ./data/denovo_phospho
	gsutil -m cp -R gs://denovo_phospho/ ./data
#	mkdir -p ./checkpoints/acpt_ba75cf85
#	gsutil cp "gs://denovo_checkpoints/acpt_ba75cf85/epoch=9-step=8750000.ckpt" ./checkpoints/acpt_ba75cf85/
	mkdir -p ./checkpoints

# 	aws s3 cp s3://dtu-denovo-s-2e6da747d6d34f62-outputs/output/1358365a-9225-4a99-9354-9a0738d23eaa/checkpoints/instanovo-base/epoch=4-step=3400000.ckpt ./checkpoints/model.ckpt --endpoint-url https://storage.googleapis.com

	gsutil cp gs://denovo_checkpoints/acpt_d093a745/epoch\=8-step\=6300000.ckpt ./checkpoints/model.ckpt

	python -m instanovo.transformer.train \
		--config-name instanovo_phospho

## Finetune InstaNovo on nine species v2 data
finetune_on_nine_species_v2:
	mkdir -p ./data/species_formatted_ipc
	gsutil -m cp -R gs://nine_species_dataset_v2/species_formatted_ipc/*.ipc ./data/species_formatted_ipc

	gsutil -m cp "gs://nine_species_dataset_v2/species_formatted_ipc/species_split.csv" ./data/species_formatted_ipc

	mkdir -p ./checkpoints
	gsutil cp gs://denovo_checkpoints/extended_38aa4b76/epoch=3-step=800000.ckpt ./checkpoints/model.ckpt

	python -m scripts.splits_and_shards \
		./data/species_formatted_ipc \
		--holdout_file_path "./data/species_formatted_ipc/saccharomyces_cerevisiae.ipc" \
		--split_csv_path "./data/species_formatted_ipc/species_split.csv" \
		--check_split True

	python -m instanovo.transformer.train \
		--config-name instanovo_nine_species_v2

## Evaluate InstaNovo on nine species v2 data from fine-tuned checkpoint
ft_eval_nine_species_v2:
	mkdir -p ./data/species_formatted_ipc
	gsutil -m cp -R gs://nine_species_dataset_v2/species_formatted_ipc/*.ipc ./data/species_formatted_ipc/

	mkdir -p ./checkpoints
	gsutil cp gs://denovo_checkpoints/ft_v2_yeast_3cab501c/epoch-0-step-2000.ckpt ./checkpoints/model.ckpt

	python -m instanovo.transformer.predict \
		./data/species_formatted_ipc/saccharomyces_cerevisiae.ipc \
		./checkpoints/model.ckpt \
		--subset 0.02 \
		-o saccharomyces_cerevisiae.csv

## Evaluate InstaNovo on nine species v2 data with zero-shot learning
zs_eval_nine_species_v2:
	mkdir -p ./data/species_formatted_ipc
	gsutil -m cp -R gs://nine_species_dataset_v2/species_formatted_ipc/*.ipc ./data/species_formatted_ipc/

	mkdir -p ./checkpoints
	gsutil cp gs://denovo_checkpoints/extended_38aa4b76/epoch=3-step=800000.ckpt ./checkpoints/model.ckpt

	python -m instanovo.transformer.predict \
		./data/species_formatted_ipc/apis_mellifera.ipc \
		./checkpoints/model.ckpt \
		--subset 0.1 \
		-o apis_mellifera.csv

	python -m instanovo.transformer.predict \
		./data/species_formatted_ipc/bacillus_subtilis.ipc \
		./checkpoints/model.ckpt \
		--subset 0.0125 \
		-o bacillus_subtilis.csv

	python -m instanovo.transformer.predict \
		./data/species_formatted_ipc/candidatus_endoloripes.ipc \
		./checkpoints/model.ckpt \
		--subset 0.5 \
		-o candidatus_endoloripes.csv

	python -m instanovo.transformer.predict \
		./data/species_formatted_ipc/h_sapiens.ipc \
		./checkpoints/model.ckpt \
		--subset 0.75 \
		-o h_sapiens.csv

	python -m instanovo.transformer.predict \
		./data/species_formatted_ipc/methanosarcina_mazei.ipc \
		./checkpoints/model.ckpt \
		--subset 0.08 \
		-o methanosarcina_mazei.csv

	python -m instanovo.transformer.predict \
		./data/species_formatted_ipc/mus_musculus.ipc \
		./checkpoints/model.ckpt \
		--subset 1.0 \
		-o mus_musculus.csv

	python -m instanovo.transformer.predict \
		./data/species_formatted_ipc/saccharomyces_cerevisiae.ipc \
		./checkpoints/model.ckpt \
		--subset 0.02 \
		-o saccharomyces_cerevisiae.csv

	python -m instanovo.transformer.predict \
		./data/species_formatted_ipc/solanum_lycopersicum.ipc \
		./checkpoints/model.ckpt \
		--subset 0.2 \
		-o solanum_lycopersicum.csv

	python -m instanovo.transformer.predict \
		./data/species_formatted_ipc/vigna_mungo.ipc \
		./checkpoints/model.ckpt \
		--subset 0.15 \
		-o vigna_mungo.csv

## Evaluate InstaNovo on data from Abhi
eval_abhi:
	mkdir -p ./data/instanovo_hlaI_pred
	gsutil -m cp -R gs://biondeep-data/instanovo/instanovo_hlaI_pred/ ./data
	python -m instanovo.utils.convert_to_ipc \
		./data/instanovo_hlaI_pred/ \
		./data/instanovo_hlaI_pred.ipc \
		--source_type mzxml --verbose
	gsutil cp gs://denovo_checkpoints/acpt_d093a745/epoch\=8-step\=6300000.ckpt ./checkpoints/acpt_d093a745/
	python -m instanovo.transformer.predict \
		./data/instanovo_hlaI_pred.ipc \
		~/Coding/dtu-denovo-sequencing/checkpoints/acpt_d093a745/epoch\=8-step\=6300000.ckpt \
		-o instanovo_hlaI_pred.csv \
		-n -w 8 -b
	gsutil cp instanovo_hlaI_pred.csv gs://denovo_checkpoints/

eval_species_zero_shot:
	mkdir -p ./checkpoints/extended_38aa4b76/
	gsutil -m cp gs://denovo_checkpoints/extended_38aa4b76/epoch=3-step=800000.ckpt ./checkpoints/extended_38aa4b76/
	mkdir -p ./data/species/
	gsutil -m cp -R gs://nine_species_dataset_v2/species_formatted_ipc/*.ipc ./data/species/
	python -m instanovo.transformer.predict \
		data_path=./data/species/apis_mellifera.ipc \
		model_path="./checkpoints/extended_38aa4b76/epoch\=3-step\=800000.ckpt" \
		subset=1.0 \
		output_path=apis_mellifera.csv \
		batch_size=256
#	python -m instanovo.transformer.predict \
#		./data/species/apis_mellifera.ipc \
#		./checkpoints/extended_147b2a84/epoch\=3-step\=800000.ckpt \
#		--subset 0.1 \
#		-o apis_mellifera.csv \
#		--fp16
#	python -m instanovo.transformer.predict \
#		./data/species/bacillus_subtilis.ipc \
#		./checkpoints/extended_147b2a84/epoch\=3-step\=800000.ckpt \
#		--subset 0.0125 \
#		-o bacillus_subtilis.csv \
#		--fp16
#	python -m instanovo.transformer.predict \
#		./data/species/candidatus_endoloripes.ipc \
#		./checkpoints/extended_147b2a84/epoch\=3-step\=800000.ckpt \
#		--subset 0.5 \
#		-o candidatus_endoloripes.csv \
#		--fp16
#	python -m instanovo.transformer.predict \
#		./data/species/h_sapiens.ipc \
#		./checkpoints/extended_147b2a84/epoch\=3-step\=800000.ckpt \
#		--subset 0.75 \
#		-o h_sapiens.csv \
#		--fp16
#	python -m instanovo.transformer.predict \
#		./data/species/methanosarcina_mazei.ipc \
#		./checkpoints/extended_147b2a84/epoch\=3-step\=800000.ckpt \
#		--subset 0.08 \
#		-o methanosarcina_mazei.csv \
#		--fp16
#	python -m instanovo.transformer.predict \
#		./data/species/mus_musculus.ipc \
#		./checkpoints/extended_147b2a84/epoch\=3-step\=800000.ckpt \
#		--subset 1.0 \
#		-o mus_musculus.csv \
#		--fp16
#	python -m instanovo.transformer.predict \
#		./data/species/saccharomyces_cerevisiae.ipc \
#		./checkpoints/extended_147b2a84/epoch\=3-step\=800000.ckpt \
#		--subset 0.02 \
#		-o saccharomyces_cerevisiae.csv \
#		--fp16
#	python -m instanovo.transformer.predict \
#		./data/species/solanum_lycopersicum.ipc \
#		./checkpoints/extended_147b2a84/epoch\=3-step\=800000.ckpt \
#		--subset 0.2 \
#		-o solanum_lycopersicum.csv \
#		--fp16
#	python -m instanovo.transformer.predict \
#		./data/species/vigna_mungo.ipc \
#		./checkpoints/extended_147b2a84/epoch\=3-step\=800000.ckpt \
#		--subset 0.15 \
#		-o vigna_mungo.csv \
#		--fp16



#################################################################################
## Download dataset commands													#
#################################################################################

.PHONY: download_dataset_v1 download_dataset_v2

## Download dataset v1
download_dataset_v1:
	mkdir -p ./data/denovo_dataset_v1
	gsutil -m cp -R gs://denovo_dataset_v1/ ./data

## Download dataset v2
download_dataset_v2:
	mkdir -p ./data/denovo_dataset_v2
	gsutil -m cp -R gs://denovo_dataset_v2/ ./data



#################################################################################
## MLFlow commands																#
#################################################################################

.PHONY: mlflow-auth mlflow-build mlflow-tag mlflow-push

MLFLOW_IMAGE_NAME=mlflow-gcp
GCP_PROJECT=ext-dtu-denovo-sequencing-gcp
ARTIFACT_REGISTRY=europe-west6-docker.pkg.dev
VERSION=latest

## Authentication for MLFlow
mlflow-auth:
	gcloud auth login && gcloud config set project ${GCP_PROJECT} && gcloud auth configure-docker ${ARTIFACT_REGISTRY}

## Build Docker image for MLFlow
mlflow-build:
	docker build -t "${MLFLOW_IMAGE_NAME}" --file Dockerfile.mlflow .

## Tag Docker image for MLFlow
mlflow-tag:
	docker tag "${MLFLOW_IMAGE_NAME}" "${ARTIFACT_REGISTRY}/${GCP_PROJECT}/mlflow/${MLFLOW_IMAGE_NAME}:${VERSION}"

## Push Docker image for MLFlow
mlflow-push:
	docker push "${ARTIFACT_REGISTRY}/${GCP_PROJECT}/mlflow/${MLFLOW_IMAGE_NAME}:${VERSION}"

>>>>>>> 5b05228f
#################################################################################
# Self Documenting Commands                                                     #
#################################################################################

.DEFAULT_GOAL := help

# Inspired by <http://marmelab.com/blog/2016/02/29/auto-documented-makefile.html>
# sed script explained:
# /^##/:
# 	* save line in hold space
# 	* purge line
# 	* Loop:
# 		* append newline + line to hold space
# 		* go to next line
# 		* if line starts with doc comment, strip comment character off and loop
# 	* remove target prerequisites
# 	* append hold space (+ newline) to line
# 	* replace newline plus comments by `---`
# 	* print line
# Separate expressions are necessary because labels cannot be delimited by
# semicolon; see <http://stackoverflow.com/a/11799865/1968>
.PHONY: help
help:
	@echo "$$(tput bold)Available rules:$$(tput sgr0)"
	@echo
	@sed -n -e "/^## / { \
		h; \
		s/.*//; \
		:doc" \
		-e "H; \
		n; \
		s/^## //; \
		t doc" \
		-e "s/:.*//; \
		G; \
		s/\\n## /---/; \
		s/\\n/ /g; \
		p; \
	}" ${MAKEFILE_LIST} \
	| awk -F '---' \
		-v ncol=$$(tput cols) \
		-v indent=19 \
		-v col_on="$$(tput setaf 6)" \
		-v col_off="$$(tput sgr0)" \
	'{ \
		printf "%s%*s%s ", col_on, -indent, $$1, col_off; \
		n = split($$2, words, " "); \
		line_length = ncol - indent; \
		for (i = 1; i <= n; i++) { \
			line_length -= length(words[i]) + 1; \
			if (line_length <= 0) { \
				line_length = ncol - indent - length(words[i]) - 1; \
				printf "\n%*s ", -indent, " "; \
			} \
			printf "%s ", words[i]; \
		} \
		printf "\n"; \
	}' \
	| more $(shell test $(shell uname) = Darwin && echo '--no-init --raw-control-chars')<|MERGE_RESOLUTION|>--- conflicted
+++ resolved
@@ -198,311 +198,6 @@
 	mkdocs build --verbose --site-dir docs_public
 	mkdocs serve
 
-<<<<<<< HEAD
-=======
-## Set the GCP credentials
-set-gcp-credentials:
-	python -m instanovo.scripts.set_gcp_credentials
-	gcloud auth activate-service-account dtu-denovo-sa@ext-dtu-denovo-sequencing-gcp.iam.gserviceaccount.com --key-file=ext-dtu-denovo-sequencing-gcp.json --project=ext-dtu-denovo-sequencing-gcp
-
-#################################################################################
-## Train commands																#
-#################################################################################
-
-.PHONY: train_acpt train_extended train_nine_species_v1 train_nine_species_v2 finetune_on_hcpt finetune_on_phospho finetune_on_nine_species_v2 ft_eval_nine_species_v2 zs_eval_nine_species_v2 eval_abhi eval_species_zero_shot
-
-## Train InstaNovo on AC-PT
-train_acpt:
-	mkdir -p ./data/ac_pt_shards
-	gsutil -m cp -R gs://denovo_formatted_ipc/identity_splits/ac_pt_shards/*.ipc ./data/ac_pt_shards
-	python -m instanovo.transformer.train \
-		--config-name instanovo
-
-## Train InstaNovo on AC-PT, Phospho and PRIDE data
-train_extended:
-	mkdir -p ./data
-	gcloud auth list
-	gcloud projects get-iam-policy ext-dtu-denovo-sequencing-gcp
-	gsutil -d -m cp -R gs://denovo_formatted_ipc/identity_splits ./data
-	mkdir -p ./data/extended
-	cp -R ./data/identity_splits/ac_pt_shards/*.ipc ./data/extended
-	python ./scripts/move_shards.py ./data/identity_splits/pride_extended/ ./data/extended/ 100
-	python ./scripts/move_shards.py ./data/identity_splits/phospho/ ./data/extended/ 200
-	python -m instanovo.transformer.train \
-		--config-name instanovo_extended
-
-## Train InstaNovo on nine species v1 data
-train_nine_species_v1:
-	mkdir ./data/new_schema
-	gsutil -m cp -R gs://nine_species_dataset/species/exc_yeast_ipc/new_schema/*.ipc ./data/new_schema
-	python -m instanovo.transformer.train \
-		--config-name instanovo_nine_species
-
-## Train InstaNovo on nine species v2 data
-train_nine_species_v2:
-	mkdir -p ./data/species_formatted_ipc
-	gsutil -m cp -R gs://nine_species_dataset_v2/species_formatted_ipc/*.ipc ./data/species_formatted_ipc
-
-	gsutil -m cp "gs://nine_species_dataset_v2/species_formatted_ipc/species_split.csv" ./data/species_formatted_ipc
-
-	python -m scripts.splits_and_shards \
-		./data/species_formatted_ipc \
-		--holdout_file_path "./data/species_formatted_ipc/saccharomyces_cerevisiae.ipc"
-		--split_csv_path "./data/species_formatted_ipc/species_split.csv" \
-		--check_split True
-
-	python -m instanovo.transformer.train \
-		--config-name instanovo_nine_species_v2
-
-## Finetune InstaNovo on HC-PT data
-finetune_on_hcpt:
-	mkdir -p ./data/denovo_dataset_v1_ipc
-	gsutil -m cp -R gs://denovo_dataset_v1_ipc/ ./data
-	mkdir -p ./checkpoints/acpt_ba75cf85
-	gsutil cp "gs://denovo_checkpoints/epoch=2-step=2000000.ckpt" ./checkpoints/acpt_ba75cf85/
-	python -m instanovo.transformer.train \
-		--config-name instanovo_finetune_hcpt
-
-## Finetune InstaNovo on phospho data
-finetune_on_phospho:
-	mkdir -p ./data/denovo_phospho
-	gsutil -m cp -R gs://denovo_phospho/ ./data
-#	mkdir -p ./checkpoints/acpt_ba75cf85
-#	gsutil cp "gs://denovo_checkpoints/acpt_ba75cf85/epoch=9-step=8750000.ckpt" ./checkpoints/acpt_ba75cf85/
-	mkdir -p ./checkpoints
-
-# 	aws s3 cp s3://dtu-denovo-s-2e6da747d6d34f62-outputs/output/1358365a-9225-4a99-9354-9a0738d23eaa/checkpoints/instanovo-base/epoch=4-step=3400000.ckpt ./checkpoints/model.ckpt --endpoint-url https://storage.googleapis.com
-
-	gsutil cp gs://denovo_checkpoints/acpt_d093a745/epoch\=8-step\=6300000.ckpt ./checkpoints/model.ckpt
-
-	python -m instanovo.transformer.train \
-		--config-name instanovo_phospho
-
-## Finetune InstaNovo on nine species v2 data
-finetune_on_nine_species_v2:
-	mkdir -p ./data/species_formatted_ipc
-	gsutil -m cp -R gs://nine_species_dataset_v2/species_formatted_ipc/*.ipc ./data/species_formatted_ipc
-
-	gsutil -m cp "gs://nine_species_dataset_v2/species_formatted_ipc/species_split.csv" ./data/species_formatted_ipc
-
-	mkdir -p ./checkpoints
-	gsutil cp gs://denovo_checkpoints/extended_38aa4b76/epoch=3-step=800000.ckpt ./checkpoints/model.ckpt
-
-	python -m scripts.splits_and_shards \
-		./data/species_formatted_ipc \
-		--holdout_file_path "./data/species_formatted_ipc/saccharomyces_cerevisiae.ipc" \
-		--split_csv_path "./data/species_formatted_ipc/species_split.csv" \
-		--check_split True
-
-	python -m instanovo.transformer.train \
-		--config-name instanovo_nine_species_v2
-
-## Evaluate InstaNovo on nine species v2 data from fine-tuned checkpoint
-ft_eval_nine_species_v2:
-	mkdir -p ./data/species_formatted_ipc
-	gsutil -m cp -R gs://nine_species_dataset_v2/species_formatted_ipc/*.ipc ./data/species_formatted_ipc/
-
-	mkdir -p ./checkpoints
-	gsutil cp gs://denovo_checkpoints/ft_v2_yeast_3cab501c/epoch-0-step-2000.ckpt ./checkpoints/model.ckpt
-
-	python -m instanovo.transformer.predict \
-		./data/species_formatted_ipc/saccharomyces_cerevisiae.ipc \
-		./checkpoints/model.ckpt \
-		--subset 0.02 \
-		-o saccharomyces_cerevisiae.csv
-
-## Evaluate InstaNovo on nine species v2 data with zero-shot learning
-zs_eval_nine_species_v2:
-	mkdir -p ./data/species_formatted_ipc
-	gsutil -m cp -R gs://nine_species_dataset_v2/species_formatted_ipc/*.ipc ./data/species_formatted_ipc/
-
-	mkdir -p ./checkpoints
-	gsutil cp gs://denovo_checkpoints/extended_38aa4b76/epoch=3-step=800000.ckpt ./checkpoints/model.ckpt
-
-	python -m instanovo.transformer.predict \
-		./data/species_formatted_ipc/apis_mellifera.ipc \
-		./checkpoints/model.ckpt \
-		--subset 0.1 \
-		-o apis_mellifera.csv
-
-	python -m instanovo.transformer.predict \
-		./data/species_formatted_ipc/bacillus_subtilis.ipc \
-		./checkpoints/model.ckpt \
-		--subset 0.0125 \
-		-o bacillus_subtilis.csv
-
-	python -m instanovo.transformer.predict \
-		./data/species_formatted_ipc/candidatus_endoloripes.ipc \
-		./checkpoints/model.ckpt \
-		--subset 0.5 \
-		-o candidatus_endoloripes.csv
-
-	python -m instanovo.transformer.predict \
-		./data/species_formatted_ipc/h_sapiens.ipc \
-		./checkpoints/model.ckpt \
-		--subset 0.75 \
-		-o h_sapiens.csv
-
-	python -m instanovo.transformer.predict \
-		./data/species_formatted_ipc/methanosarcina_mazei.ipc \
-		./checkpoints/model.ckpt \
-		--subset 0.08 \
-		-o methanosarcina_mazei.csv
-
-	python -m instanovo.transformer.predict \
-		./data/species_formatted_ipc/mus_musculus.ipc \
-		./checkpoints/model.ckpt \
-		--subset 1.0 \
-		-o mus_musculus.csv
-
-	python -m instanovo.transformer.predict \
-		./data/species_formatted_ipc/saccharomyces_cerevisiae.ipc \
-		./checkpoints/model.ckpt \
-		--subset 0.02 \
-		-o saccharomyces_cerevisiae.csv
-
-	python -m instanovo.transformer.predict \
-		./data/species_formatted_ipc/solanum_lycopersicum.ipc \
-		./checkpoints/model.ckpt \
-		--subset 0.2 \
-		-o solanum_lycopersicum.csv
-
-	python -m instanovo.transformer.predict \
-		./data/species_formatted_ipc/vigna_mungo.ipc \
-		./checkpoints/model.ckpt \
-		--subset 0.15 \
-		-o vigna_mungo.csv
-
-## Evaluate InstaNovo on data from Abhi
-eval_abhi:
-	mkdir -p ./data/instanovo_hlaI_pred
-	gsutil -m cp -R gs://biondeep-data/instanovo/instanovo_hlaI_pred/ ./data
-	python -m instanovo.utils.convert_to_ipc \
-		./data/instanovo_hlaI_pred/ \
-		./data/instanovo_hlaI_pred.ipc \
-		--source_type mzxml --verbose
-	gsutil cp gs://denovo_checkpoints/acpt_d093a745/epoch\=8-step\=6300000.ckpt ./checkpoints/acpt_d093a745/
-	python -m instanovo.transformer.predict \
-		./data/instanovo_hlaI_pred.ipc \
-		~/Coding/dtu-denovo-sequencing/checkpoints/acpt_d093a745/epoch\=8-step\=6300000.ckpt \
-		-o instanovo_hlaI_pred.csv \
-		-n -w 8 -b
-	gsutil cp instanovo_hlaI_pred.csv gs://denovo_checkpoints/
-
-eval_species_zero_shot:
-	mkdir -p ./checkpoints/extended_38aa4b76/
-	gsutil -m cp gs://denovo_checkpoints/extended_38aa4b76/epoch=3-step=800000.ckpt ./checkpoints/extended_38aa4b76/
-	mkdir -p ./data/species/
-	gsutil -m cp -R gs://nine_species_dataset_v2/species_formatted_ipc/*.ipc ./data/species/
-	python -m instanovo.transformer.predict \
-		data_path=./data/species/apis_mellifera.ipc \
-		model_path="./checkpoints/extended_38aa4b76/epoch\=3-step\=800000.ckpt" \
-		subset=1.0 \
-		output_path=apis_mellifera.csv \
-		batch_size=256
-#	python -m instanovo.transformer.predict \
-#		./data/species/apis_mellifera.ipc \
-#		./checkpoints/extended_147b2a84/epoch\=3-step\=800000.ckpt \
-#		--subset 0.1 \
-#		-o apis_mellifera.csv \
-#		--fp16
-#	python -m instanovo.transformer.predict \
-#		./data/species/bacillus_subtilis.ipc \
-#		./checkpoints/extended_147b2a84/epoch\=3-step\=800000.ckpt \
-#		--subset 0.0125 \
-#		-o bacillus_subtilis.csv \
-#		--fp16
-#	python -m instanovo.transformer.predict \
-#		./data/species/candidatus_endoloripes.ipc \
-#		./checkpoints/extended_147b2a84/epoch\=3-step\=800000.ckpt \
-#		--subset 0.5 \
-#		-o candidatus_endoloripes.csv \
-#		--fp16
-#	python -m instanovo.transformer.predict \
-#		./data/species/h_sapiens.ipc \
-#		./checkpoints/extended_147b2a84/epoch\=3-step\=800000.ckpt \
-#		--subset 0.75 \
-#		-o h_sapiens.csv \
-#		--fp16
-#	python -m instanovo.transformer.predict \
-#		./data/species/methanosarcina_mazei.ipc \
-#		./checkpoints/extended_147b2a84/epoch\=3-step\=800000.ckpt \
-#		--subset 0.08 \
-#		-o methanosarcina_mazei.csv \
-#		--fp16
-#	python -m instanovo.transformer.predict \
-#		./data/species/mus_musculus.ipc \
-#		./checkpoints/extended_147b2a84/epoch\=3-step\=800000.ckpt \
-#		--subset 1.0 \
-#		-o mus_musculus.csv \
-#		--fp16
-#	python -m instanovo.transformer.predict \
-#		./data/species/saccharomyces_cerevisiae.ipc \
-#		./checkpoints/extended_147b2a84/epoch\=3-step\=800000.ckpt \
-#		--subset 0.02 \
-#		-o saccharomyces_cerevisiae.csv \
-#		--fp16
-#	python -m instanovo.transformer.predict \
-#		./data/species/solanum_lycopersicum.ipc \
-#		./checkpoints/extended_147b2a84/epoch\=3-step\=800000.ckpt \
-#		--subset 0.2 \
-#		-o solanum_lycopersicum.csv \
-#		--fp16
-#	python -m instanovo.transformer.predict \
-#		./data/species/vigna_mungo.ipc \
-#		./checkpoints/extended_147b2a84/epoch\=3-step\=800000.ckpt \
-#		--subset 0.15 \
-#		-o vigna_mungo.csv \
-#		--fp16
-
-
-
-#################################################################################
-## Download dataset commands													#
-#################################################################################
-
-.PHONY: download_dataset_v1 download_dataset_v2
-
-## Download dataset v1
-download_dataset_v1:
-	mkdir -p ./data/denovo_dataset_v1
-	gsutil -m cp -R gs://denovo_dataset_v1/ ./data
-
-## Download dataset v2
-download_dataset_v2:
-	mkdir -p ./data/denovo_dataset_v2
-	gsutil -m cp -R gs://denovo_dataset_v2/ ./data
-
-
-
-#################################################################################
-## MLFlow commands																#
-#################################################################################
-
-.PHONY: mlflow-auth mlflow-build mlflow-tag mlflow-push
-
-MLFLOW_IMAGE_NAME=mlflow-gcp
-GCP_PROJECT=ext-dtu-denovo-sequencing-gcp
-ARTIFACT_REGISTRY=europe-west6-docker.pkg.dev
-VERSION=latest
-
-## Authentication for MLFlow
-mlflow-auth:
-	gcloud auth login && gcloud config set project ${GCP_PROJECT} && gcloud auth configure-docker ${ARTIFACT_REGISTRY}
-
-## Build Docker image for MLFlow
-mlflow-build:
-	docker build -t "${MLFLOW_IMAGE_NAME}" --file Dockerfile.mlflow .
-
-## Tag Docker image for MLFlow
-mlflow-tag:
-	docker tag "${MLFLOW_IMAGE_NAME}" "${ARTIFACT_REGISTRY}/${GCP_PROJECT}/mlflow/${MLFLOW_IMAGE_NAME}:${VERSION}"
-
-## Push Docker image for MLFlow
-mlflow-push:
-	docker push "${ARTIFACT_REGISTRY}/${GCP_PROJECT}/mlflow/${MLFLOW_IMAGE_NAME}:${VERSION}"
-
->>>>>>> 5b05228f
 #################################################################################
 # Self Documenting Commands                                                     #
 #################################################################################
