# This Makefile provides shortcut commands to facilitate local development.

# Common variables
PACKAGE_NAME = instanovo

# Train variables
NUM_NODES = 1
BATCH_SIZE = 12
<<<<<<< HEAD
NUM_GPUS:= 1
=======
NUM_GPUS:= $(shell uv run --quiet --with PyYAML scripts/parse_nr_gpus.py)
>>>>>>> f417c1df


# LAST_COMMIT returns the current HEAD commit
LAST_COMMIT = $(shell git rev-parse --short HEAD)

# VERSION represents a clear statement of which tag based version of the repository you're actually running.
# If you run a tag based version, it returns the according HEAD tag, otherwise it returns:
# * `LAST_COMMIT-staging` if no tags exist
# * `BASED_TAG-SHORT_SHA_COMMIT-staging` if a previous tag exist
VERSION := $(shell git describe --always --exact-match --abbrev=0 --tags $(LAST_COMMIT) 2> /dev/null)
ifndef VERSION
	BASED_VERSION := $(shell git describe --always --abbrev=3 --tags $(git rev-list --tags --max-count=1))
	ifndef BASED_VERSION
	VERSION = $(LAST_COMMIT)-staging
	else
	VERSION = $(BASED_VERSION)-staging
	endif
endif

# Docker variables
DOCKER_HOME_DIRECTORY = "/app"
DOCKER_RUNS_DIRECTORY = "/runs"

DOCKERFILE := Dockerfile
DOCKERFILE_DEV := Dockerfile.dev
DOCKERFILE_CI := Dockerfile.ci

DOCKER_IMAGE_NAME = registry.gitlab.com/instadeep/dtu-denovo-sequencing
DOCKER_IMAGE_TAG = $(VERSION)
DOCKER_IMAGE = $(DOCKER_IMAGE_NAME):$(DOCKER_IMAGE_TAG)
DOCKER_IMAGE_DEV = $(DOCKER_IMAGE_NAME):$(DOCKER_IMAGE_TAG)-dev
DOCKER_IMAGE_CI = $(DOCKER_IMAGE_NAME):$(DOCKER_IMAGE_TAG)
DOCKER_IMAGE_CI_DEV = $(DOCKER_IMAGE_NAME):$(DOCKER_IMAGE_TAG)-dev

DOCKER_RUN_FLAGS = --rm --gpus all --ipc=host --ulimit memlock=-1 --ulimit stack=67108864 --shm-size='1gb'
DOCKER_RUN_FLAGS_VOLUME_MOUNT_HOME = $(DOCKER_RUN_FLAGS) --volume $(PWD):$(DOCKER_HOME_DIRECTORY)
DOCKER_RUN_FLAGS_VOLUME_MOUNT_RUNS = $(DOCKER_RUN_FLAGS) --volume $(PWD)/runs:$(DOCKER_RUNS_DIRECTORY)
DOCKER_RUN = docker run $(DOCKER_RUN_FLAGS) $(IMAGE_NAME)

PYTEST = python -m pytest --alluredir=allure_results --cov-report=html --cov --random-order --verbose .
COVERAGE = python -m coverage report -m

#################################################################################
## Docker build commands																#
#################################################################################

.PHONY: build build-arm build-dev build-dev-arm build-ci build-ci-dev

define docker_buildx_dev_template
	docker buildx build --platform=$(1) --progress=plain . \
		-f $(DOCKERFILE_DEV) -t $(2) --build-arg GID=$(shell id -g) \
		--build-arg UID=$(shell id -u) --build-arg LAST_COMMIT=$(LAST_COMMIT) \
		--build-arg VERSION=$(VERSION) --build-arg HOME_DIRECTORY=$(DOCKER_HOME_DIRECTORY) \
		--build-arg RUNS_DIRECTORY=$(DOCKER_RUNS_DIRECTORY)
endef

define docker_buildx_template
	docker buildx build --platform=$(1) --progress=plain . \
		-f $(DOCKERFILE) -t $(2) --build-arg GID=$(shell id -g) \
		--build-arg UID=$(shell id -u)  --build-arg LAST_COMMIT=$(LAST_COMMIT) \
		--build-arg VERSION=$(VERSION) --build-arg HOME_DIRECTORY=$(DOCKER_HOME_DIRECTORY) \
		--build-arg RUNS_DIRECTORY=$(DOCKER_RUNS_DIRECTORY)
endef

define docker_build_ci_template
	docker build --progress=plain . -f $(1) -t $(2) \
		--build-arg LAST_COMMIT=$(LAST_COMMIT) --build-arg VERSION=$(VERSION)
endef

## Build Docker image for InstaNovo on AMD64
build:
	$(call docker_buildx_template,linux/amd64,$(DOCKER_IMAGE))

## Build Docker image for InstaNovo on ARM64
build-arm:
	$(call docker_buildx_template,linux/arm64,$(DOCKER_IMAGE))

## Build development Docker image for InstaNovo on AMD64
build-dev:
	$(call docker_buildx_dev_template,linux/amd64,$(DOCKER_IMAGE_DEV))

## Build development Docker image for InstaNovo on ARM64
build-dev-arm:
	$(call docker_buildx_dev_template,linux/arm64,$(DOCKER_IMAGE_DEV))

## Build continuous integration Docker image for InstaNovo
build-ci:
	$(call docker_build_ci_template,$(DOCKERFILE),$(DOCKER_IMAGE_CI))
	docker tag $(DOCKER_IMAGE_CI) $(DOCKER_IMAGE)

## Build development continuous integration Docker image for InstaNovo
build-ci-dev:
	$(call docker_build_ci_template,$(DOCKERFILE_DEV),$(DOCKER_IMAGE_CI_DEV))
	docker tag $(DOCKER_IMAGE_CI_DEV) $(DOCKER_IMAGE_DEV)

#################################################################################
## Docker push commands																#
#################################################################################

.PHONY: push-ci push-ci-dev

## Push default and continuous integration Docker images for InstaNovo to GitLab registry
push-ci:
	docker push $(DOCKER_IMAGE)
	docker push $(DOCKER_IMAGE_CI)

## Push development and continuous integration development Docker images for InstaNovo to GitLab registry
push-ci-dev:
	docker push $(DOCKER_IMAGE_DEV)
	docker push $(DOCKER_IMAGE_CI_DEV)

#################################################################################
## Install packages commands																 	#
#################################################################################

<<<<<<< HEAD
.PHONY: compile install install-dev install-all

## Compile all the pinned requirements*.txt files from the unpinned requirements*.in files
compile:
	pip install --upgrade uv
	rm -f requirements/*.txt
	uv pip compile requirements/requirements.in --emit-index-url  --output-file=requirements/requirements.txt
	uv pip compile requirements/requirements-dev.in --output-file=requirements/requirements-dev.txt
	uv pip compile requirements/requirements-docs.in --output-file=requirements/requirements-docs.txt

## Install required packages
install:
	pip install --upgrade uv
	uv pip install -r requirements/requirements.txt
=======
PHONY: install install-all upgrade
>>>>>>> f417c1df

## Install required and development packages
install:
	uv sync --extra cu124
	uv run pre-commit install

## Install required, development and documentation packages
install-all:
<<<<<<< HEAD
	pip install --upgrade uv
	uv pip install -r requirements/requirements.txt \
	               -r requirements/requirements-dev.txt \
				   -r requirements/requirements-docs.txt \


##  Sync pinned dependencies with your virtual environment
sync:
	pip install --upgrade uv
	uv pip sync requirements/requirements.txt
=======
	uv sync --extra cu124 --group docs
>>>>>>> f417c1df

# Upgrade all packages
upgrade:
	uv lock --upgrade
	uv sync --extra cu124

#################################################################################
## Development commands															#
#################################################################################

.PHONY: tests coverage test-docker coverage-docker bash bash-dev docs set-gcp-credentials add-kyber-pvc-data

## Run all tests
tests:
	uv run instanovo/scripts/get_zenodo_record.py
	$(PYTEST)

## Calculate the code coverage
coverage:
	$(COVERAGE)

## Run all tests in the development Docker Image
test-docker:
	docker run $(DOCKER_RUN_FLAGS) $(DOCKER_IMAGE_DEV) nvidia-smi && $(PYTEST)

## Calculate the code coverage in the development Docker image
coverage-docker:
	docker run $(DOCKER_RUN_FLAGS) $(DOCKER_IMAGE_DEV) nvidia-smi && $(PYTEST) && $(COVERAGE)

## Open a bash shell in the default Docker image
bash:
	docker run -it $(DOCKER_RUN_FLAGS) $(DOCKER_IMAGE) /bin/bash

## Open a bash shell in the development Docker image
bash-dev:
	docker run -it $(DOCKER_RUN_FLAGS) $(DOCKER_IMAGE_DEV) /bin/bash

## Serve the documentation site locally
docs:
	uv sync --extra cu124 --group docs
	git config --global --add safe.directory "$(dirname "$(pwd)")"
	rm -rf docs/reference
	python ./docs/gen_ref_nav.py
	mkdocs build --verbose --site-dir docs_public
	mkdocs serve

<<<<<<< HEAD
=======
## Set the GCP credentials
set-gcp-credentials:
	uv run instanovo/scripts/set_gcp_credentials.py
	gcloud auth activate-service-account dtu-denovo-sa@ext-dtu-denovo-sequencing-gcp.iam.gserviceaccount.com --key-file=ext-dtu-denovo-sequencing-gcp.json --project=ext-dtu-denovo-sequencing-gcp

## Add data to Kyber PVC
add-kyber-pvc-data:
	mkdir -p /mnt/instanovo-data-kyber/identity_splits_parquet/acpt
	mkdir -p /mnt/instanovo-data-kyber/identity_splits_parquet/massivekb
	mkdir -p /mnt/instanovo-data-kyber/identity_splits_parquet/phospho
	mkdir -p /mnt/instanovo-data-kyber/identity_splits_parquet/pride

	gsutil -m cp -R gs://denovo_formatted_ipc/identity_splits_parquet/acpt/*.parquet /mnt/instanovo-data-kyber/identity_splits_parquet/acpt
	gsutil -m cp -R gs://denovo_formatted_ipc/identity_splits_parquet/massivekb/*.parquet /mnt/instanovo-data-kyber/identity_splits_parquet/massivekb
	gsutil -m cp -R gs://denovo_formatted_ipc/identity_splits_parquet/phospho/*.parquet /mnt/instanovo-data-kyber/identity_splits_parquet/phospho
	gsutil -m cp -R gs://denovo_formatted_ipc/identity_splits_parquet/pride/*.parquet /mnt/instanovo-data-kyber/identity_splits_parquet/pride

	ls -lR /mnt/instanovo-data-kyber/identity_splits_parquet


#################################################################################
## Train commands																#
#################################################################################

.PHONY: train_acpt train_extended train_extended_massive train_nine_species_v1 train_nine_species_v2 train_instanovoplus_acpt train_instanovoplus_extended_massive finetune_on_hcpt finetune_on_phospho finetune_on_nine_species_v2 ft_eval_nine_species_v2 zs_eval_nine_species_v2 eval_abhi eval_species_zero_shot eval_instanovoplus_acpt

## Train InstaNovo+ on AC-PT
train_instanovoplus_acpt:
	instanovo diffusion train --config-name instanovoplus

## Train InstaNovo+ on Extended + Massive-KB
train_instanovoplus_extended_massive:
	instanovo diffusion train --config-name instanovoplus_extended_massive

## Train InstaNovo on AC-PT
train_acpt:
	mkdir -p ./data/ac_pt_shards
	instanovo transformer train --config-name instanovo

## Train InstaNovo on AC-PT, Phospho and PRIDE data
train_extended:
	instanovo transformer train --config-name instanovo_extended

train_extended_massive:
	instanovo transformer train --config-name instanovo_extended_massive

## Train InstaNovo on nine species v1 data
train_nine_species_v1:
	mkdir -p ./data/new_schema
	gsutil -m cp -R gs://nine_species_dataset/species/exc_yeast_ipc/new_schema/*.ipc ./data/new_schema
	instanovo transformer train --config-name instanovo_nine_species_v1

## Train InstaNovo on nine species v2 data
train_nine_species_v2:
	mkdir -p ./data/species_formatted_ipc
	gsutil -m cp -R gs://nine_species_dataset_v2/species_formatted_ipc/*.ipc ./data/species_formatted_ipc

	gsutil -m cp "gs://nine_species_dataset_v2/species_formatted_ipc/species_split.csv" ./data/species_formatted_ipc

	uv run scripts/splits_and_shards.py \
		./data/species_formatted_ipc \
		--holdout_file_path "./data/species_formatted_ipc/saccharomyces_cerevisiae.ipc"
		--split_csv_path "./data/species_formatted_ipc/species_split.csv" \
		--check_split True

	instanovo transformer train --config-name instanovo_nine_species_v2

## Finetune InstaNovo on HC-PT data
finetune_on_hcpt:
	mkdir -p ./data/denovo_dataset_v1_ipc
	gsutil -m cp -R gs://denovo_dataset_v1_ipc/ ./data
	mkdir -p ./checkpoints/acpt_ba75cf85
	gsutil cp "gs://denovo_checkpoints/epoch=2-step=2000000.ckpt" ./checkpoints/acpt_ba75cf85/
	instanovo transformer train --config-name instanovo_finetune_hcpt

## Finetune InstaNovo on phospho data
finetune_on_phospho:
	mkdir -p ./data/denovo_phospho
	gsutil -m cp -R gs://denovo_phospho/ ./data
#	mkdir -p ./checkpoints/acpt_ba75cf85
#	gsutil cp "gs://denovo_checkpoints/acpt_ba75cf85/epoch=9-step=8750000.ckpt" ./checkpoints/acpt_ba75cf85/
	mkdir -p ./checkpoints

# 	aws s3 cp s3://dtu-denovo-s-2e6da747d6d34f62-outputs/output/1358365a-9225-4a99-9354-9a0738d23eaa/checkpoints/instanovo-base/epoch=4-step=3400000.ckpt ./checkpoints/model.ckpt --endpoint-url https://storage.googleapis.com

	gsutil cp gs://denovo_checkpoints/acpt_d093a745/epoch\=8-step\=6300000.ckpt ./checkpoints/model.ckpt

	instanovo transformer train --config-name instanovo_phospho

## Finetune InstaNovo on nine species v2 data
finetune_on_nine_species_v2:
	mkdir -p ./data/species_formatted_ipc
	gsutil -m cp -R gs://nine_species_dataset_v2/species_formatted_ipc/*.ipc ./data/species_formatted_ipc

	gsutil -m cp "gs://nine_species_dataset_v2/species_formatted_ipc/species_split.csv" ./data/species_formatted_ipc

	mkdir -p ./checkpoints
	gsutil cp gs://denovo_checkpoints/extended_38aa4b76/epoch=3-step=800000.ckpt ./checkpoints/model.ckpt

	uv run scripts/splits_and_shards.py \
		./data/species_formatted_ipc \
		--holdout_file_path "./data/species_formatted_ipc/saccharomyces_cerevisiae.ipc" \
		--split_csv_path "./data/species_formatted_ipc/species_split.csv" \
		--check_split True

	instanovo transformer train --config-name instanovo_nine_species_v2

## Evaluate InstaNovo+ on AC-PT
eval_instanovoplus_acpt:
	mkdir -p ./checkpoints
	gsutil -m cp -R gs://denovo_checkpoints/acpt_diffusion_25e04470 ./checkpoints
	ls -la ./checkpoints/acpt_diffusion_25e04470
	instanovo diffusion predict --config-name instanovoplus \
		--instanovo-plus-model=./checkpoints/acpt_diffusion_25e04470


## Evaluate InstaNovo on nine species v2 data from fine-tuned checkpoint
ft_eval_nine_species_v2:
	mkdir -p ./data/species_formatted_ipc
	gsutil -m cp -R gs://nine_species_dataset_v2/species_formatted_ipc/*.ipc ./data/species_formatted_ipc/

	mkdir -p ./checkpoints
	gsutil cp gs://denovo_checkpoints/ft_v2_yeast_3cab501c/epoch-0-step-2000.ckpt ./checkpoints/model.ckpt

	instanovo transformer predict \
		--data-path=./data/species_formatted_ipc/saccharomyces_cerevisiae.ipc \
		--instanovo-model=./checkpoints/model.ckpt \
		--output-path=saccharomyces_cerevisiae.csv \
		subset=0.02

## Evaluate InstaNovo on nine species v2 data with zero-shot learning
zs_eval_nine_species_v2:
	mkdir -p ./data/species_formatted_ipc
	gsutil -m cp -R gs://nine_species_dataset_v2/species_formatted_ipc/*.ipc ./data/species_formatted_ipc/

	mkdir -p ./checkpoints
	gsutil cp gs://denovo_checkpoints/extended_38aa4b76/epoch=3-step=800000.ckpt ./checkpoints/model.ckpt

	instanovo transformer predict \
		-d ./data/species_formatted_ipc/apis_mellifera.ipc \
		-i ./checkpoints/model.ckpt \
		-o apis_mellifera.csv \
		subset=0.1

	instanovo transformer predict \
		-d ./data/species_formatted_ipc/bacillus_subtilis.ipc \
		-i ./checkpoints/model.ckpt \
		-o bacillus_subtilis.csv \
		subset=0.0125

	instanovo transformer predict \
		-d ./data/species_formatted_ipc/candidatus_endoloripes.ipc \
		-i ./checkpoints/model.ckpt \
		-o candidatus_endoloripes.csv \
		subset=0.5

	instanovo transformer predict \
		-d ./data/species_formatted_ipc/h_sapiens.ipc \
		-i ./checkpoints/model.ckpt \
		-o h_sapiens.csv \
		subset=0.75

	instanovo transformer predict \
		-d ./data/species_formatted_ipc/methanosarcina_mazei.ipc \
		-i ./checkpoints/model.ckpt \
		-o methanosarcina_mazei.csv \
		subset=0.08

	instanovo transformer predict \
		-d ./data/species_formatted_ipc/mus_musculus.ipc \
		-i ./checkpoints/model.ckpt \
		-o mus_musculus.csv \
		subset=1.0

	instanovo transformer predict \
		-d ./data/species_formatted_ipc/saccharomyces_cerevisiae.ipc \
		-i ./checkpoints/model.ckpt \
		-o saccharomyces_cerevisiae.csv \
		subset=0.02

	instanovo transformer predict \
		-d ./data/species_formatted_ipc/solanum_lycopersicum.ipc \
		-i ./checkpoints/model.ckpt \
		-o solanum_lycopersicum.csv \
		subset=0.2

	instanovo transformer predict \
		-d ./data/species_formatted_ipc/vigna_mungo.ipc \
		-i ./checkpoints/model.ckpt \
		-o vigna_mungo.csv \
		subset=0.15

## Evaluate InstaNovo on data from Abhi
eval_abhi:
	mkdir -p ./data/instanovo_hlaI_pred
	gsutil -m cp -R gs://biondeep-data/instanovo/instanovo_hlaI_pred/ ./data
	uv run instanovo/utils/convert_to_ipc.py \
		./data/instanovo_hlaI_pred/ \
		./data/instanovo_hlaI_pred.ipc \
		--source_type mzxml --verbose
	gsutil cp gs://denovo_checkpoints/acpt_d093a745/epoch\=8-step\=6300000.ckpt ./checkpoints/acpt_d093a745/
	instanovo transformer predict \
		-d ./data/instanovo_hlaI_pred.ipc \
		-i ~/Coding/dtu-denovo-sequencing/checkpoints/acpt_d093a745/epoch\=8-step\=6300000.ckpt \
		-o instanovo_hlaI_pred.csv \
		-n -w 8 -b
	gsutil cp instanovo_hlaI_pred.csv gs://denovo_checkpoints/

## Evaluate InstaNovo on 9 species data zero-shot
eval_species_zero_shot:
	mkdir -p ./checkpoints/extended_38aa4b76/
	gsutil -m cp gs://denovo_checkpoints/extended_38aa4b76/epoch=3-step=800000.ckpt ./checkpoints/extended_38aa4b76/
	mkdir -p ./data/species/
	gsutil -m cp -R gs://nine_species_dataset_v2/species_formatted_ipc/*.ipc ./data/species/
	instanovo transformer predict \
		-d /data/species/apis_mellifera.ipc \
		-i "./checkpoints/extended_38aa4b76/epoch\=3-step\=800000.ckpt" \
		-o apis_mellifera.csv \
		subset=1.0 \
		batch_size=256


#################################################################################
## Download dataset commands													#
#################################################################################

.PHONY: download_dataset_v1 download_dataset_v2

## Download dataset v1
download_dataset_v1:
	mkdir -p ./data/denovo_dataset_v1
	gsutil -m cp -R gs://denovo_dataset_v1/ ./data

## Download dataset v2
download_dataset_v2:
	mkdir -p ./data/denovo_dataset_v2
	gsutil -m cp -R gs://denovo_dataset_v2/ ./data


>>>>>>> f417c1df
#################################################################################
# Self Documenting Commands                                                     #
#################################################################################

.DEFAULT_GOAL := help

# Inspired by <http://marmelab.com/blog/2016/02/29/auto-documented-makefile.html>
# sed script explained:
# /^##/:
# 	* save line in hold space
# 	* purge line
# 	* Loop:
# 		* append newline + line to hold space
# 		* go to next line
# 		* if line starts with doc comment, strip comment character off and loop
# 	* remove target prerequisites
# 	* append hold space (+ newline) to line
# 	* replace newline plus comments by `---`
# 	* print line
# Separate expressions are necessary because labels cannot be delimited by
# semicolon; see <http://stackoverflow.com/a/11799865/1968>
.PHONY: help
help:
	@echo "$$(tput bold)Available rules:$$(tput sgr0)"
	@echo
	@sed -n -e "/^## / { \
		h; \
		s/.*//; \
		:doc" \
		-e "H; \
		n; \
		s/^## //; \
		t doc" \
		-e "s/:.*//; \
		G; \
		s/\\n## /---/; \
		s/\\n/ /g; \
		p; \
	}" ${MAKEFILE_LIST} \
	| awk -F '---' \
		-v ncol=$$(tput cols) \
		-v indent=19 \
		-v col_on="$$(tput setaf 6)" \
		-v col_off="$$(tput sgr0)" \
	'{ \
		printf "%s%*s%s ", col_on, -indent, $$1, col_off; \
		n = split($$2, words, " "); \
		line_length = ncol - indent; \
		for (i = 1; i <= n; i++) { \
			line_length -= length(words[i]) + 1; \
			if (line_length <= 0) { \
				line_length = ncol - indent - length(words[i]) - 1; \
				printf "\n%*s ", -indent, " "; \
			} \
			printf "%s ", words[i]; \
		} \
		printf "\n"; \
	}' \
	| more $(shell test $(shell uname) = Darwin && echo '--no-init --raw-control-chars')<|MERGE_RESOLUTION|>--- conflicted
+++ resolved
@@ -6,11 +6,7 @@
 # Train variables
 NUM_NODES = 1
 BATCH_SIZE = 12
-<<<<<<< HEAD
-NUM_GPUS:= 1
-=======
 NUM_GPUS:= $(shell uv run --quiet --with PyYAML scripts/parse_nr_gpus.py)
->>>>>>> f417c1df
 
 
 # LAST_COMMIT returns the current HEAD commit
@@ -126,24 +122,7 @@
 ## Install packages commands																 	#
 #################################################################################
 
-<<<<<<< HEAD
-.PHONY: compile install install-dev install-all
-
-## Compile all the pinned requirements*.txt files from the unpinned requirements*.in files
-compile:
-	pip install --upgrade uv
-	rm -f requirements/*.txt
-	uv pip compile requirements/requirements.in --emit-index-url  --output-file=requirements/requirements.txt
-	uv pip compile requirements/requirements-dev.in --output-file=requirements/requirements-dev.txt
-	uv pip compile requirements/requirements-docs.in --output-file=requirements/requirements-docs.txt
-
-## Install required packages
-install:
-	pip install --upgrade uv
-	uv pip install -r requirements/requirements.txt
-=======
 PHONY: install install-all upgrade
->>>>>>> f417c1df
 
 ## Install required and development packages
 install:
@@ -152,20 +131,7 @@
 
 ## Install required, development and documentation packages
 install-all:
-<<<<<<< HEAD
-	pip install --upgrade uv
-	uv pip install -r requirements/requirements.txt \
-	               -r requirements/requirements-dev.txt \
-				   -r requirements/requirements-docs.txt \
-
-
-##  Sync pinned dependencies with your virtual environment
-sync:
-	pip install --upgrade uv
-	uv pip sync requirements/requirements.txt
-=======
 	uv sync --extra cu124 --group docs
->>>>>>> f417c1df
 
 # Upgrade all packages
 upgrade:
@@ -212,248 +178,6 @@
 	mkdocs build --verbose --site-dir docs_public
 	mkdocs serve
 
-<<<<<<< HEAD
-=======
-## Set the GCP credentials
-set-gcp-credentials:
-	uv run instanovo/scripts/set_gcp_credentials.py
-	gcloud auth activate-service-account dtu-denovo-sa@ext-dtu-denovo-sequencing-gcp.iam.gserviceaccount.com --key-file=ext-dtu-denovo-sequencing-gcp.json --project=ext-dtu-denovo-sequencing-gcp
-
-## Add data to Kyber PVC
-add-kyber-pvc-data:
-	mkdir -p /mnt/instanovo-data-kyber/identity_splits_parquet/acpt
-	mkdir -p /mnt/instanovo-data-kyber/identity_splits_parquet/massivekb
-	mkdir -p /mnt/instanovo-data-kyber/identity_splits_parquet/phospho
-	mkdir -p /mnt/instanovo-data-kyber/identity_splits_parquet/pride
-
-	gsutil -m cp -R gs://denovo_formatted_ipc/identity_splits_parquet/acpt/*.parquet /mnt/instanovo-data-kyber/identity_splits_parquet/acpt
-	gsutil -m cp -R gs://denovo_formatted_ipc/identity_splits_parquet/massivekb/*.parquet /mnt/instanovo-data-kyber/identity_splits_parquet/massivekb
-	gsutil -m cp -R gs://denovo_formatted_ipc/identity_splits_parquet/phospho/*.parquet /mnt/instanovo-data-kyber/identity_splits_parquet/phospho
-	gsutil -m cp -R gs://denovo_formatted_ipc/identity_splits_parquet/pride/*.parquet /mnt/instanovo-data-kyber/identity_splits_parquet/pride
-
-	ls -lR /mnt/instanovo-data-kyber/identity_splits_parquet
-
-
-#################################################################################
-## Train commands																#
-#################################################################################
-
-.PHONY: train_acpt train_extended train_extended_massive train_nine_species_v1 train_nine_species_v2 train_instanovoplus_acpt train_instanovoplus_extended_massive finetune_on_hcpt finetune_on_phospho finetune_on_nine_species_v2 ft_eval_nine_species_v2 zs_eval_nine_species_v2 eval_abhi eval_species_zero_shot eval_instanovoplus_acpt
-
-## Train InstaNovo+ on AC-PT
-train_instanovoplus_acpt:
-	instanovo diffusion train --config-name instanovoplus
-
-## Train InstaNovo+ on Extended + Massive-KB
-train_instanovoplus_extended_massive:
-	instanovo diffusion train --config-name instanovoplus_extended_massive
-
-## Train InstaNovo on AC-PT
-train_acpt:
-	mkdir -p ./data/ac_pt_shards
-	instanovo transformer train --config-name instanovo
-
-## Train InstaNovo on AC-PT, Phospho and PRIDE data
-train_extended:
-	instanovo transformer train --config-name instanovo_extended
-
-train_extended_massive:
-	instanovo transformer train --config-name instanovo_extended_massive
-
-## Train InstaNovo on nine species v1 data
-train_nine_species_v1:
-	mkdir -p ./data/new_schema
-	gsutil -m cp -R gs://nine_species_dataset/species/exc_yeast_ipc/new_schema/*.ipc ./data/new_schema
-	instanovo transformer train --config-name instanovo_nine_species_v1
-
-## Train InstaNovo on nine species v2 data
-train_nine_species_v2:
-	mkdir -p ./data/species_formatted_ipc
-	gsutil -m cp -R gs://nine_species_dataset_v2/species_formatted_ipc/*.ipc ./data/species_formatted_ipc
-
-	gsutil -m cp "gs://nine_species_dataset_v2/species_formatted_ipc/species_split.csv" ./data/species_formatted_ipc
-
-	uv run scripts/splits_and_shards.py \
-		./data/species_formatted_ipc \
-		--holdout_file_path "./data/species_formatted_ipc/saccharomyces_cerevisiae.ipc"
-		--split_csv_path "./data/species_formatted_ipc/species_split.csv" \
-		--check_split True
-
-	instanovo transformer train --config-name instanovo_nine_species_v2
-
-## Finetune InstaNovo on HC-PT data
-finetune_on_hcpt:
-	mkdir -p ./data/denovo_dataset_v1_ipc
-	gsutil -m cp -R gs://denovo_dataset_v1_ipc/ ./data
-	mkdir -p ./checkpoints/acpt_ba75cf85
-	gsutil cp "gs://denovo_checkpoints/epoch=2-step=2000000.ckpt" ./checkpoints/acpt_ba75cf85/
-	instanovo transformer train --config-name instanovo_finetune_hcpt
-
-## Finetune InstaNovo on phospho data
-finetune_on_phospho:
-	mkdir -p ./data/denovo_phospho
-	gsutil -m cp -R gs://denovo_phospho/ ./data
-#	mkdir -p ./checkpoints/acpt_ba75cf85
-#	gsutil cp "gs://denovo_checkpoints/acpt_ba75cf85/epoch=9-step=8750000.ckpt" ./checkpoints/acpt_ba75cf85/
-	mkdir -p ./checkpoints
-
-# 	aws s3 cp s3://dtu-denovo-s-2e6da747d6d34f62-outputs/output/1358365a-9225-4a99-9354-9a0738d23eaa/checkpoints/instanovo-base/epoch=4-step=3400000.ckpt ./checkpoints/model.ckpt --endpoint-url https://storage.googleapis.com
-
-	gsutil cp gs://denovo_checkpoints/acpt_d093a745/epoch\=8-step\=6300000.ckpt ./checkpoints/model.ckpt
-
-	instanovo transformer train --config-name instanovo_phospho
-
-## Finetune InstaNovo on nine species v2 data
-finetune_on_nine_species_v2:
-	mkdir -p ./data/species_formatted_ipc
-	gsutil -m cp -R gs://nine_species_dataset_v2/species_formatted_ipc/*.ipc ./data/species_formatted_ipc
-
-	gsutil -m cp "gs://nine_species_dataset_v2/species_formatted_ipc/species_split.csv" ./data/species_formatted_ipc
-
-	mkdir -p ./checkpoints
-	gsutil cp gs://denovo_checkpoints/extended_38aa4b76/epoch=3-step=800000.ckpt ./checkpoints/model.ckpt
-
-	uv run scripts/splits_and_shards.py \
-		./data/species_formatted_ipc \
-		--holdout_file_path "./data/species_formatted_ipc/saccharomyces_cerevisiae.ipc" \
-		--split_csv_path "./data/species_formatted_ipc/species_split.csv" \
-		--check_split True
-
-	instanovo transformer train --config-name instanovo_nine_species_v2
-
-## Evaluate InstaNovo+ on AC-PT
-eval_instanovoplus_acpt:
-	mkdir -p ./checkpoints
-	gsutil -m cp -R gs://denovo_checkpoints/acpt_diffusion_25e04470 ./checkpoints
-	ls -la ./checkpoints/acpt_diffusion_25e04470
-	instanovo diffusion predict --config-name instanovoplus \
-		--instanovo-plus-model=./checkpoints/acpt_diffusion_25e04470
-
-
-## Evaluate InstaNovo on nine species v2 data from fine-tuned checkpoint
-ft_eval_nine_species_v2:
-	mkdir -p ./data/species_formatted_ipc
-	gsutil -m cp -R gs://nine_species_dataset_v2/species_formatted_ipc/*.ipc ./data/species_formatted_ipc/
-
-	mkdir -p ./checkpoints
-	gsutil cp gs://denovo_checkpoints/ft_v2_yeast_3cab501c/epoch-0-step-2000.ckpt ./checkpoints/model.ckpt
-
-	instanovo transformer predict \
-		--data-path=./data/species_formatted_ipc/saccharomyces_cerevisiae.ipc \
-		--instanovo-model=./checkpoints/model.ckpt \
-		--output-path=saccharomyces_cerevisiae.csv \
-		subset=0.02
-
-## Evaluate InstaNovo on nine species v2 data with zero-shot learning
-zs_eval_nine_species_v2:
-	mkdir -p ./data/species_formatted_ipc
-	gsutil -m cp -R gs://nine_species_dataset_v2/species_formatted_ipc/*.ipc ./data/species_formatted_ipc/
-
-	mkdir -p ./checkpoints
-	gsutil cp gs://denovo_checkpoints/extended_38aa4b76/epoch=3-step=800000.ckpt ./checkpoints/model.ckpt
-
-	instanovo transformer predict \
-		-d ./data/species_formatted_ipc/apis_mellifera.ipc \
-		-i ./checkpoints/model.ckpt \
-		-o apis_mellifera.csv \
-		subset=0.1
-
-	instanovo transformer predict \
-		-d ./data/species_formatted_ipc/bacillus_subtilis.ipc \
-		-i ./checkpoints/model.ckpt \
-		-o bacillus_subtilis.csv \
-		subset=0.0125
-
-	instanovo transformer predict \
-		-d ./data/species_formatted_ipc/candidatus_endoloripes.ipc \
-		-i ./checkpoints/model.ckpt \
-		-o candidatus_endoloripes.csv \
-		subset=0.5
-
-	instanovo transformer predict \
-		-d ./data/species_formatted_ipc/h_sapiens.ipc \
-		-i ./checkpoints/model.ckpt \
-		-o h_sapiens.csv \
-		subset=0.75
-
-	instanovo transformer predict \
-		-d ./data/species_formatted_ipc/methanosarcina_mazei.ipc \
-		-i ./checkpoints/model.ckpt \
-		-o methanosarcina_mazei.csv \
-		subset=0.08
-
-	instanovo transformer predict \
-		-d ./data/species_formatted_ipc/mus_musculus.ipc \
-		-i ./checkpoints/model.ckpt \
-		-o mus_musculus.csv \
-		subset=1.0
-
-	instanovo transformer predict \
-		-d ./data/species_formatted_ipc/saccharomyces_cerevisiae.ipc \
-		-i ./checkpoints/model.ckpt \
-		-o saccharomyces_cerevisiae.csv \
-		subset=0.02
-
-	instanovo transformer predict \
-		-d ./data/species_formatted_ipc/solanum_lycopersicum.ipc \
-		-i ./checkpoints/model.ckpt \
-		-o solanum_lycopersicum.csv \
-		subset=0.2
-
-	instanovo transformer predict \
-		-d ./data/species_formatted_ipc/vigna_mungo.ipc \
-		-i ./checkpoints/model.ckpt \
-		-o vigna_mungo.csv \
-		subset=0.15
-
-## Evaluate InstaNovo on data from Abhi
-eval_abhi:
-	mkdir -p ./data/instanovo_hlaI_pred
-	gsutil -m cp -R gs://biondeep-data/instanovo/instanovo_hlaI_pred/ ./data
-	uv run instanovo/utils/convert_to_ipc.py \
-		./data/instanovo_hlaI_pred/ \
-		./data/instanovo_hlaI_pred.ipc \
-		--source_type mzxml --verbose
-	gsutil cp gs://denovo_checkpoints/acpt_d093a745/epoch\=8-step\=6300000.ckpt ./checkpoints/acpt_d093a745/
-	instanovo transformer predict \
-		-d ./data/instanovo_hlaI_pred.ipc \
-		-i ~/Coding/dtu-denovo-sequencing/checkpoints/acpt_d093a745/epoch\=8-step\=6300000.ckpt \
-		-o instanovo_hlaI_pred.csv \
-		-n -w 8 -b
-	gsutil cp instanovo_hlaI_pred.csv gs://denovo_checkpoints/
-
-## Evaluate InstaNovo on 9 species data zero-shot
-eval_species_zero_shot:
-	mkdir -p ./checkpoints/extended_38aa4b76/
-	gsutil -m cp gs://denovo_checkpoints/extended_38aa4b76/epoch=3-step=800000.ckpt ./checkpoints/extended_38aa4b76/
-	mkdir -p ./data/species/
-	gsutil -m cp -R gs://nine_species_dataset_v2/species_formatted_ipc/*.ipc ./data/species/
-	instanovo transformer predict \
-		-d /data/species/apis_mellifera.ipc \
-		-i "./checkpoints/extended_38aa4b76/epoch\=3-step\=800000.ckpt" \
-		-o apis_mellifera.csv \
-		subset=1.0 \
-		batch_size=256
-
-
-#################################################################################
-## Download dataset commands													#
-#################################################################################
-
-.PHONY: download_dataset_v1 download_dataset_v2
-
-## Download dataset v1
-download_dataset_v1:
-	mkdir -p ./data/denovo_dataset_v1
-	gsutil -m cp -R gs://denovo_dataset_v1/ ./data
-
-## Download dataset v2
-download_dataset_v2:
-	mkdir -p ./data/denovo_dataset_v2
-	gsutil -m cp -R gs://denovo_dataset_v2/ ./data
-
-
->>>>>>> f417c1df
 #################################################################################
 # Self Documenting Commands                                                     #
 #################################################################################
