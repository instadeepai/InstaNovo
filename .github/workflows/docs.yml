# Workflow name
name: Build and Deploy Documentation

# Triggers for the workflow
on:
  workflow_run:
    # Specify the workflow that must complete before this one runs
    workflows: ["Test, Lint, and Update Coverage Badge"]
    # Specify the branch the triggering workflow must run on
<<<<<<< HEAD
    # branches: [main]
=======
    branches: [main]
>>>>>>> 306ed3fe
    # Specify the event type that triggers this workflow (when the other workflow is completed)
    types:
      - completed

# Define the jobs to run
jobs:
  deploy:
    # Define the runner environment
    runs-on: ubuntu-latest
    # Add a condition to only run this job if the triggering workflow was successful
    if: ${{ github.event.workflow_run.conclusion == 'success' }}

<<<<<<< HEAD
    # Define permissions needed for the job
    permissions:
      contents: write # Needed for peaceiris/actions-gh-pages

    steps:
      # Step 1: Checkout repository
      # Checks out the commit associated with the *completed* workflow_run event
      - name: Checkout repository
        uses: actions/checkout@v4

      # Step 2: Download Coverage HTML Artifact
      - name: Download Coverage HTML Artifact
        uses: actions/download-artifact@v4
        with:
          name: coverage-html # Must match the upload artifact name
          path: ./temp_coverage # Download to a temporary directory
          # Specify the triggering workflow run ID
          github-token: ${{ secrets.GITHUB_TOKEN }}
          run-id: ${{ github.event.workflow_run.id }}

      # Step 3: Download Allure Report Artifact
      - name: Download Allure Report Artifact
        uses: actions/download-artifact@v4
        with:
          name: allure-report # Must match the upload artifact name
          path: ./temp_allure # Download to a temporary directory
          # Specify the triggering workflow run ID
          github-token: ${{ secrets.GITHUB_TOKEN }}
          run-id: ${{ github.event.workflow_run.id }}

      # Step 4: Set up Python
=======
    # Define the steps within the job
    steps:
      # Step 1: Checkout repository
      # This automatically checks out the code from the commit associated with the completed workflow_run event,
      # ensuring it includes any changes made by that workflow (like the coverage badge).
      - name: Checkout repository
        uses: actions/checkout@v4

      # Step 2: Set up Python
>>>>>>> 306ed3fe
      - name: Set up Python
        uses: actions/setup-python@v5
        with:
          python-version: "3.12" # Specify the Python version

<<<<<<< HEAD
      # Step 5: Install uv package manager
=======
      # Step 3: Install uv package manager
      # Using curl to install uv and add uv to the system PATH
>>>>>>> 306ed3fe
      - name: Install uv
        run: |
          curl -LsSf https://astral.sh/uv/install.sh | sh
          echo "$HOME/.cargo/bin" >> $GITHUB_PATH

<<<<<<< HEAD
      # Step 6: Create and activate virtual environment using uv
=======
      # Step 4: Create and activate virtual environment using uv
      # uv automatically detects and uses the virtual environment in subsequent steps
>>>>>>> 306ed3fe
      - name: Create virtual environment
        run: |
          uv venv
          echo "${{ github.workspace }}/.venv/bin" >> $GITHUB_PATH

<<<<<<< HEAD
      # Step 7: Install documentation dependencies using uv
      - name: Install dependencies
        run: uv sync --extra cpu --group docs

      # Step 8: Prepare docs directory and move reports
      - name: Prepare docs directory and move reports
        run: |
          mkdir -p docs/coverage docs/allure # Ensure target directories exist
          # Check if downloaded directories exist before moving
          if [ -d "temp_coverage" ]; then
            # Move contents, overwrite if exists (-T avoids creating subdir)
            mv -T temp_coverage docs/coverage
            echo "Moved coverage report."
          else
            echo "Coverage report artifact not found or empty."
          fi
          if [ -d "temp_allure" ]; then
            # Move contents, overwrite if exists (-T avoids creating subdir)
            mv -T temp_allure docs/allure
            echo "Moved Allure report."
          else
            echo "Allure report artifact not found or empty."
          fi

      # Step 9: Build the MkDocs site
      # MkDocs will automatically copy docs/coverage and docs/allure into docs_public
=======
      # Step 5: Install documentation dependencies using uv
      - name: Install dependencies
        run: uv sync --extra cpu --group docs # Install dependencies from the 'docs' group and 'cpu' extra

      # Step 6: Build the MkDocs site
>>>>>>> 306ed3fe
      - name: Build the MkDocs site
        run: mkdocs build # Run the mkdocs build command

<<<<<<< HEAD
      # Step 10: Deploy the built site to GitHub Pages
=======
      # Step 7: Deploy the built site to GitHub Pages
>>>>>>> 306ed3fe
      - name: Deploy to GitHub Pages
        uses: peaceiris/actions-gh-pages@v4 # Use the GitHub Pages deployment action
        with:
<<<<<<< HEAD
          github_token: ${{ secrets.GITHUB_TOKEN }}
          publish_dir: ./docs_public # Directory containing the built site
          # Optional: uncomment to deploy to a specific branch like gh-pages
          # publish_branch: gh-pages
          # Keep history
          keep_files: true
          # Commit user configuration
          user_name: "github-actions[bot]"
          user_email: "github-actions[bot]@users.noreply.github.com"
=======
          github_token: ${{ secrets.GITHUB_TOKEN }} # Use the default GitHub token for authentication
          publish_dir: ./docs_public # Directory containing the built site (MkDocs default is './site')
>>>>>>> 306ed3fe
<|MERGE_RESOLUTION|>--- conflicted
+++ resolved
@@ -7,11 +7,7 @@
     # Specify the workflow that must complete before this one runs
     workflows: ["Test, Lint, and Update Coverage Badge"]
     # Specify the branch the triggering workflow must run on
-<<<<<<< HEAD
-    # branches: [main]
-=======
     branches: [main]
->>>>>>> 306ed3fe
     # Specify the event type that triggers this workflow (when the other workflow is completed)
     types:
       - completed
@@ -24,7 +20,6 @@
     # Add a condition to only run this job if the triggering workflow was successful
     if: ${{ github.event.workflow_run.conclusion == 'success' }}
 
-<<<<<<< HEAD
     # Define permissions needed for the job
     permissions:
       contents: write # Needed for peaceiris/actions-gh-pages
@@ -56,45 +51,25 @@
           run-id: ${{ github.event.workflow_run.id }}
 
       # Step 4: Set up Python
-=======
-    # Define the steps within the job
-    steps:
-      # Step 1: Checkout repository
-      # This automatically checks out the code from the commit associated with the completed workflow_run event,
-      # ensuring it includes any changes made by that workflow (like the coverage badge).
-      - name: Checkout repository
-        uses: actions/checkout@v4
-
-      # Step 2: Set up Python
->>>>>>> 306ed3fe
       - name: Set up Python
         uses: actions/setup-python@v5
         with:
           python-version: "3.12" # Specify the Python version
 
-<<<<<<< HEAD
       # Step 5: Install uv package manager
-=======
-      # Step 3: Install uv package manager
       # Using curl to install uv and add uv to the system PATH
->>>>>>> 306ed3fe
       - name: Install uv
         run: |
           curl -LsSf https://astral.sh/uv/install.sh | sh
           echo "$HOME/.cargo/bin" >> $GITHUB_PATH
 
-<<<<<<< HEAD
       # Step 6: Create and activate virtual environment using uv
-=======
-      # Step 4: Create and activate virtual environment using uv
       # uv automatically detects and uses the virtual environment in subsequent steps
->>>>>>> 306ed3fe
       - name: Create virtual environment
         run: |
           uv venv
           echo "${{ github.workspace }}/.venv/bin" >> $GITHUB_PATH
 
-<<<<<<< HEAD
       # Step 7: Install documentation dependencies using uv
       - name: Install dependencies
         run: uv sync --extra cpu --group docs
@@ -121,25 +96,13 @@
 
       # Step 9: Build the MkDocs site
       # MkDocs will automatically copy docs/coverage and docs/allure into docs_public
-=======
-      # Step 5: Install documentation dependencies using uv
-      - name: Install dependencies
-        run: uv sync --extra cpu --group docs # Install dependencies from the 'docs' group and 'cpu' extra
-
-      # Step 6: Build the MkDocs site
->>>>>>> 306ed3fe
       - name: Build the MkDocs site
         run: mkdocs build # Run the mkdocs build command
 
-<<<<<<< HEAD
       # Step 10: Deploy the built site to GitHub Pages
-=======
-      # Step 7: Deploy the built site to GitHub Pages
->>>>>>> 306ed3fe
       - name: Deploy to GitHub Pages
         uses: peaceiris/actions-gh-pages@v4 # Use the GitHub Pages deployment action
         with:
-<<<<<<< HEAD
           github_token: ${{ secrets.GITHUB_TOKEN }}
           publish_dir: ./docs_public # Directory containing the built site
           # Optional: uncomment to deploy to a specific branch like gh-pages
@@ -148,8 +111,4 @@
           keep_files: true
           # Commit user configuration
           user_name: "github-actions[bot]"
-          user_email: "github-actions[bot]@users.noreply.github.com"
-=======
-          github_token: ${{ secrets.GITHUB_TOKEN }} # Use the default GitHub token for authentication
-          publish_dir: ./docs_public # Directory containing the built site (MkDocs default is './site')
->>>>>>> 306ed3fe
+          user_email: "github-actions[bot]@users.noreply.github.com"